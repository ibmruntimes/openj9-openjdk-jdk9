--- conflicted
+++ resolved
@@ -120,8 +120,6 @@
                 return false;
             }
 
-<<<<<<< HEAD
-=======
             // ignore exportable cipher suite for TLSv1.1
             if (protocol.equals("TLSv1.1")) {
                 if(cipherSuite.indexOf("_EXPORT_") != -1) {
@@ -129,7 +127,6 @@
                 }
             }
 
->>>>>>> ef359e11
             return true;
         }
 
