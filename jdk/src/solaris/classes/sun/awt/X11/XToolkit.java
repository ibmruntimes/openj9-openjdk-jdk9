/*
 * Copyright 2002-2009 Sun Microsystems, Inc.  All Rights Reserved.
 * DO NOT ALTER OR REMOVE COPYRIGHT NOTICES OR THIS FILE HEADER.
 *
 * This code is free software; you can redistribute it and/or modify it
 * under the terms of the GNU General Public License version 2 only, as
 * published by the Free Software Foundation.  Sun designates this
 * particular file as subject to the "Classpath" exception as provided
 * by Sun in the LICENSE file that accompanied this code.
 *
 * This code is distributed in the hope that it will be useful, but WITHOUT
 * ANY WARRANTY; without even the implied warranty of MERCHANTABILITY or
 * FITNESS FOR A PARTICULAR PURPOSE.  See the GNU General Public License
 * version 2 for more details (a copy is included in the LICENSE file that
 * accompanied this code).
 *
 * You should have received a copy of the GNU General Public License version
 * 2 along with this work; if not, write to the Free Software Foundation,
 * Inc., 51 Franklin St, Fifth Floor, Boston, MA 02110-1301 USA.
 *
 * Please contact Sun Microsystems, Inc., 4150 Network Circle, Santa Clara,
 * CA 95054 USA or visit www.sun.com if you need additional information or
 * have any questions.
 */
package sun.awt.X11;

import java.awt.*;
import java.awt.event.InputEvent;
import java.awt.event.MouseEvent;
import java.awt.event.KeyEvent;
import java.awt.datatransfer.Clipboard;
import java.awt.dnd.DragSource;
import java.awt.dnd.DragGestureListener;
import java.awt.dnd.DragGestureEvent;
import java.awt.dnd.DragGestureRecognizer;
import java.awt.dnd.MouseDragGestureRecognizer;
import java.awt.dnd.InvalidDnDOperationException;
import java.awt.dnd.peer.DragSourceContextPeer;
import java.awt.im.InputMethodHighlight;
import java.awt.im.spi.InputMethodDescriptor;
import java.awt.image.ColorModel;
import java.awt.peer.*;
import java.beans.PropertyChangeListener;
import java.lang.reflect.InvocationTargetException;
import java.lang.reflect.Method;
import java.security.AccessController;
import java.security.PrivilegedAction;
import java.util.*;
import javax.swing.LookAndFeel;
import javax.swing.UIDefaults;
import sun.awt.*;
import sun.font.FontConfigManager;
import sun.font.FontManager;
import sun.misc.PerformanceLogger;
import sun.print.PrintJob2D;
import sun.security.action.GetBooleanAction;
import sun.util.logging.PlatformLogger;

public final class XToolkit extends UNIXToolkit implements Runnable {
    private static final PlatformLogger log = PlatformLogger.getLogger("sun.awt.X11.XToolkit");
    private static final PlatformLogger eventLog = PlatformLogger.getLogger("sun.awt.X11.event.XToolkit");
    private static final PlatformLogger timeoutTaskLog = PlatformLogger.getLogger("sun.awt.X11.timeoutTask.XToolkit");
    private static final PlatformLogger keyEventLog = PlatformLogger.getLogger("sun.awt.X11.kye.XToolkit");
    private static final PlatformLogger backingStoreLog = PlatformLogger.getLogger("sun.awt.X11.backingStore.XToolkit");

    //There is 400 ms is set by default on Windows and 500 by default on KDE and GNOME.
    //We use the same hardcoded constant.
    private final static int AWT_MULTICLICK_DEFAULT_TIME = 500;

    static final boolean PRIMARY_LOOP = false;
    static final boolean SECONDARY_LOOP = true;

    private static String awtAppClassName = null;

    // the system clipboard - CLIPBOARD selection
    XClipboard clipboard;
    // the system selection - PRIMARY selection
    XClipboard selection;

    // Dynamic Layout Resize client code setting
    protected static boolean dynamicLayoutSetting = false;

    //Is it allowed to generate events assigned to extra mouse buttons.
    //Set to true by default.
    private static boolean areExtraMouseButtonsEnabled = true;

    /**
     * True when the x settings have been loaded.
     */
    private boolean loadedXSettings;

    /**
    * XSETTINGS for the default screen.
     * <p>
     */
    private XSettings xs;

    private FontConfigManager fcManager = new FontConfigManager();

    static int arrowCursor;
    static TreeMap winMap = new TreeMap();
    static HashMap specialPeerMap = new HashMap();
    static HashMap winToDispatcher = new HashMap();
    private static long _display;
    static UIDefaults uidefaults;
    static X11GraphicsEnvironment localEnv;
    static X11GraphicsDevice device;
    static final X11GraphicsConfig config;
    static int awt_multiclick_time;
    static boolean securityWarningEnabled;

    // WeakSet should be used here, but there is no such class
    // in JDK (at least in JDK6 and earlier versions)
    private WeakHashMap<Window, Boolean> overrideRedirectWindows =
        new WeakHashMap<Window, Boolean>();

    private static int screenWidth = -1, screenHeight = -1; // Dimensions of default screen
    static long awt_defaultFg; // Pixel
    private static XMouseInfoPeer xPeer;
    private static Method m_removeSourceEvents;

    static {
        initSecurityWarning();
        if (GraphicsEnvironment.isHeadless()) {
            config = null;
        } else {
            localEnv = (X11GraphicsEnvironment) GraphicsEnvironment
                .getLocalGraphicsEnvironment();
            device = (X11GraphicsDevice) localEnv.getDefaultScreenDevice();
            config = (X11GraphicsConfig) (device.getDefaultConfiguration());
            if (device != null) {
                _display = device.getDisplay();
            }
            setupModifierMap();
            initIDs();
            setBackingStoreType();
        }
        m_removeSourceEvents = SunToolkit.getMethod(EventQueue.class, "removeSourceEvents", new Class[] {Object.class, Boolean.TYPE}) ;

        noisyAwtHandler = AccessController.doPrivileged(new GetBooleanAction("sun.awt.noisyerrorhandler"));
    }

    //---- ERROR HANDLER CODE ----//

    /*
     * Error handler at the moment of XToolkit initialization
     */
    private static long saved_error_handler;

    /*
     * XErrorEvent being handled
     */
    static volatile XErrorEvent saved_error;

    /*
     * Current error handler or null if no error handler is set
     */
    private static XErrorHandler current_error_handler;

    /*
     * Value of sun.awt.noisyerrorhandler system property
     */
    private static boolean noisyAwtHandler;

    public static void WITH_XERROR_HANDLER(XErrorHandler handler) {
        saved_error = null;
        current_error_handler = handler;
    }

    public static void RESTORE_XERROR_HANDLER() {
        // wait until all requests are processed by the X server
        // and only then uninstall the error handler
        XSync();
        current_error_handler = null;
    }

    // Should be called under LOCK
    public static int SAVED_ERROR_HANDLER(long display, XErrorEvent error) {
        if (saved_error_handler != 0) {
            // Default XErrorHandler may just terminate the process. Don't call it.
            // return XlibWrapper.CallErrorHandler(saved_error_handler, display, error.pData);
        }
        if (log.isLoggable(PlatformLogger.FINE)) {
            log.fine("Unhandled XErrorEvent: " +
                     "id=" + error.get_resourceid() + ", " +
                     "serial=" + error.get_serial() + ", " +
                     "ec=" + error.get_error_code() + ", " +
                     "rc=" + error.get_request_code() + ", " +
                     "mc=" + error.get_minor_code());
        }
        return 0;
    }

    // Called from the native code when an error occurs
    private static int globalErrorHandler(long display, long event_ptr) {
        if (noisyAwtHandler) {
            XlibWrapper.PrintXErrorEvent(display, event_ptr);
        }
        XErrorEvent event = new XErrorEvent(event_ptr);
        saved_error = event;
        try {
            if (current_error_handler != null) {
                return current_error_handler.handleError(display, event);
            } else {
                return SAVED_ERROR_HANDLER(display, event);
            }
        } catch (Throwable z) {
            log.fine("Error in GlobalErrorHandler", z);
        }
        return 0;
    }

    //---- END OF ERROR HANDLER CODE ----//

    private native static void initIDs();
    native static void waitForEvents(long nextTaskTime);
    static Thread toolkitThread;
    static boolean isToolkitThread() {
        return Thread.currentThread() == toolkitThread;
    }

    static void initSecurityWarning() {
        // Enable warning only for internal builds
        String runtime = getSystemProperty("java.runtime.version");
        securityWarningEnabled = (runtime != null && runtime.contains("internal"));
    }

    static boolean isSecurityWarningEnabled() {
        return securityWarningEnabled;
    }

    static native void awt_output_flush();

    static final void  awtFUnlock() {
        awtUnlock();
        awt_output_flush();
    }


    public native void nativeLoadSystemColors(int[] systemColors);

    static UIDefaults getUIDefaults() {
        if (uidefaults == null) {
            initUIDefaults();
        }
        return uidefaults;
    }

    public void loadSystemColors(int[] systemColors) {
        nativeLoadSystemColors(systemColors);
        MotifColorUtilities.loadSystemColors(systemColors);
    }



    static void initUIDefaults() {
        try {
            // Load Defaults from MotifLookAndFeel

            // This dummy load is necessary to get SystemColor initialized. !!!!!!
            Color c = SystemColor.text;

            LookAndFeel lnf = new XAWTLookAndFeel();
            uidefaults = lnf.getDefaults();
        }
        catch (Exception e)
        {
            e.printStackTrace();
        }
    }

    static Object displayLock = new Object();

    public static long getDisplay() {
        return _display;
    }

    public static long getDefaultRootWindow() {
        awtLock();
        try {
            long res = XlibWrapper.RootWindow(XToolkit.getDisplay(),
                XlibWrapper.DefaultScreen(XToolkit.getDisplay()));

            if (res == 0) {
               throw new IllegalStateException("Root window must not be null");
            }
            return res;
        } finally {
            awtUnlock();
        }
    }

    void init() {
        awtLock();
        try {
            XlibWrapper.XSupportsLocale();
            if (XlibWrapper.XSetLocaleModifiers("") == null) {
                log.finer("X locale modifiers are not supported, using default");
            }
            tryXKB();

            AwtScreenData defaultScreen = new AwtScreenData(XToolkit.getDefaultScreenData());
            awt_defaultFg = defaultScreen.get_blackpixel();

            arrowCursor = XlibWrapper.XCreateFontCursor(XToolkit.getDisplay(),
                XCursorFontConstants.XC_arrow);
            areExtraMouseButtonsEnabled = Boolean.parseBoolean(System.getProperty("sun.awt.enableExtraMouseButtons", "true"));
            //set system property if not yet assigned
            System.setProperty("sun.awt.enableExtraMouseButtons", ""+areExtraMouseButtonsEnabled);

            saved_error_handler = XlibWrapper.SetToolkitErrorHandler();
        } finally {
            awtUnlock();
        }

        Runtime.getRuntime().addShutdownHook(new Thread() {
            public void run() {
                XSystemTrayPeer peer = XSystemTrayPeer.getPeerInstance();
                if (peer != null) {
                    peer.dispose();
                }
                if (xs != null) {
                    ((XAWTXSettings)xs).dispose();
                }
                freeXKB();
                if (log.isLoggable(PlatformLogger.FINE)) {
                    dumpPeers();
                }
            }
        });
    }

    static String getCorrectXIDString(String val) {
        if (val != null) {
            return val.replace('.', '-');
        } else {
            return val;
        }
    }

    static native String getEnv(String key);


    static String getAWTAppClassName() {
        return awtAppClassName;
    }

    static final String DATA_TRANSFERER_CLASS_NAME = "sun.awt.X11.XDataTransferer";

    public XToolkit() {
        super();
        if (PerformanceLogger.loggingEnabled()) {
            PerformanceLogger.setTime("XToolkit construction");
        }

        if (!GraphicsEnvironment.isHeadless()) {
            String mainClassName = null;

            StackTraceElement trace[] = (new Throwable()).getStackTrace();
            int bottom = trace.length - 1;
            if (bottom >= 0) {
                mainClassName = trace[bottom].getClassName();
            }
            if (mainClassName == null || mainClassName.equals("")) {
                mainClassName = "AWT";
            }
            awtAppClassName = getCorrectXIDString(mainClassName);

            init();
            XWM.init();
            SunToolkit.setDataTransfererClassName(DATA_TRANSFERER_CLASS_NAME);
            toolkitThread = new Thread(this, "AWT-XAWT");
            toolkitThread.setPriority(Thread.NORM_PRIORITY + 1);
            toolkitThread.setDaemon(true);
            ThreadGroup mainTG = (ThreadGroup)AccessController.doPrivileged(
                                                                            new PrivilegedAction() {
                                                                                    public Object run() {
                                                                                        ThreadGroup currentTG =
                                                                                            Thread.currentThread().getThreadGroup();
                                                                                        ThreadGroup parentTG = currentTG.getParent();
                                                                                        while (parentTG != null) {
                                                                                            currentTG = parentTG;
                                                                                            parentTG = currentTG.getParent();
                                                                                        }
                                                                                        return currentTG;
                                                                                    }
                                                                                });
            toolkitThread.start();
        }
    }

    public ButtonPeer createButton(Button target) {
        ButtonPeer peer = new XButtonPeer(target);
        targetCreatedPeer(target, peer);
        return peer;
    }

    public FramePeer createFrame(Frame target) {
        FramePeer peer = new XFramePeer(target);
        targetCreatedPeer(target, peer);
        return peer;
    }

    static void addToWinMap(long window, XBaseWindow xwin)
    {
        synchronized(winMap) {
            winMap.put(Long.valueOf(window),xwin);
        }
    }

    static void removeFromWinMap(long window, XBaseWindow xwin) {
        synchronized(winMap) {
            winMap.remove(Long.valueOf(window));
        }
    }
    static XBaseWindow windowToXWindow(long window) {
        synchronized(winMap) {
            return (XBaseWindow) winMap.get(Long.valueOf(window));
        }
    }

    static void addEventDispatcher(long window, XEventDispatcher dispatcher) {
        synchronized(winToDispatcher) {
            Long key = Long.valueOf(window);
            Collection dispatchers = (Collection)winToDispatcher.get(key);
            if (dispatchers == null) {
                dispatchers = new Vector();
                winToDispatcher.put(key, dispatchers);
            }
            dispatchers.add(dispatcher);
        }
    }
    static void removeEventDispatcher(long window, XEventDispatcher dispatcher) {
        synchronized(winToDispatcher) {
            Long key = Long.valueOf(window);
            Collection dispatchers = (Collection)winToDispatcher.get(key);
            if (dispatchers != null) {
                dispatchers.remove(dispatcher);
            }
        }
    }

    private Point lastCursorPos;

    /**
     * Returns whether there is last remembered cursor position.  The
     * position is remembered from X mouse events on our peers.  The
     * position is stored in <code>p</code>.
     * @return true, if there is remembered last cursor position,
     * false otherwise
     */
    boolean getLastCursorPos(Point p) {
        awtLock();
        try {
            if (lastCursorPos == null) {
                return false;
            }
            p.setLocation(lastCursorPos);
            return true;
        } finally {
            awtUnlock();
        }
    }

    private void processGlobalMotionEvent(XEvent e) {
        // Only our windows guaranteely generate MotionNotify, so we
        // should track enter/leave, to catch the moment when to
        // switch to XQueryPointer
        if (e.get_type() == XConstants.MotionNotify) {
            XMotionEvent ev = e.get_xmotion();
            awtLock();
            try {
                if (lastCursorPos == null) {
                    lastCursorPos = new Point(ev.get_x_root(), ev.get_y_root());
                } else {
                    lastCursorPos.setLocation(ev.get_x_root(), ev.get_y_root());
                }
            } finally {
                awtUnlock();
            }
        } else if (e.get_type() == XConstants.LeaveNotify) {
            // Leave from our window
            awtLock();
            try {
                lastCursorPos = null;
            } finally {
                awtUnlock();
            }
        } else if (e.get_type() == XConstants.EnterNotify) {
            // Entrance into our window
            XCrossingEvent ev = e.get_xcrossing();
            awtLock();
            try {
                if (lastCursorPos == null) {
                    lastCursorPos = new Point(ev.get_x_root(), ev.get_y_root());
                } else {
                    lastCursorPos.setLocation(ev.get_x_root(), ev.get_y_root());
                }
            } finally {
                awtUnlock();
            }
        }
    }

    public interface XEventListener {
        public void eventProcessed(XEvent e);
    }

    private Collection<XEventListener> listeners = new LinkedList<XEventListener>();

    public void addXEventListener(XEventListener listener) {
        synchronized (listeners) {
            listeners.add(listener);
        }
    }

    private void notifyListeners(XEvent xev) {
        synchronized (listeners) {
            if (listeners.size() == 0) return;

            XEvent copy = xev.clone();
            try {
                for (XEventListener listener : listeners) {
                    listener.eventProcessed(copy);
                }
            } finally {
                copy.dispose();
            }
        }
    }

    private void dispatchEvent(XEvent ev) {
        final XAnyEvent xany = ev.get_xany();

        if (windowToXWindow(xany.get_window()) != null &&
             (ev.get_type() == XConstants.MotionNotify || ev.get_type() == XConstants.EnterNotify || ev.get_type() == XConstants.LeaveNotify))
        {
            processGlobalMotionEvent(ev);
        }

        XBaseWindow.dispatchToWindow(ev);

        Collection dispatchers = null;
        synchronized(winToDispatcher) {
            Long key = Long.valueOf(xany.get_window());
            dispatchers = (Collection)winToDispatcher.get(key);
            if (dispatchers != null) { // Clone it to avoid synchronization during dispatching
                dispatchers = new Vector(dispatchers);
            }
        }
        if (dispatchers != null) {
            Iterator iter = dispatchers.iterator();
            while (iter.hasNext()) {
                XEventDispatcher disp = (XEventDispatcher)iter.next();
                disp.dispatchEvent(ev);
            }
        }
        notifyListeners(ev);
    }

    static void processException(Throwable thr) {
        if (log.isLoggable(PlatformLogger.WARNING)) {
            log.warning("Exception on Toolkit thread", thr);
        }
    }

    static native void awt_toolkit_init();

    public void run() {
        awt_toolkit_init();
        run(PRIMARY_LOOP);
    }

    public void run(boolean loop)
    {
        XEvent ev = new XEvent();
        while(true) {
            // Fix for 6829923: we should gracefully handle toolkit thread interruption
            if (Thread.currentThread().isInterrupted()) {
                // We expect interruption from the AppContext.dispose() method only.
                // If the thread is interrupted from another place, let's skip it
                // for compatibility reasons. Probably some time later we'll remove
                // the check for AppContext.isDisposed() and will unconditionally
                // break the loop here.
                if (AppContext.getAppContext().isDisposed()) {
                    break;
                }
            }
            awtLock();
            try {
                if (loop == SECONDARY_LOOP) {
                    // In the secondary loop we may have already aquired awt_lock
                    // several times, so waitForEvents() might be unable to release
                    // the awt_lock and this causes lock up.
                    // For now, we just avoid waitForEvents in the secondary loop.
                    if (!XlibWrapper.XNextSecondaryLoopEvent(getDisplay(),ev.pData)) {
                        break;
                    }
                } else {
                    callTimeoutTasks();
                    // If no events are queued, waitForEvents() causes calls to
                    // awtUnlock(), awtJNI_ThreadYield, poll, awtLock(),
                    // so it spends most of its time in poll, without holding the lock.
                    while ((XlibWrapper.XEventsQueued(getDisplay(), XConstants.QueuedAfterReading) == 0) &&
                           (XlibWrapper.XEventsQueued(getDisplay(), XConstants.QueuedAfterFlush) == 0)) {
                        callTimeoutTasks();
                        waitForEvents(getNextTaskTime());
                    }
                    XlibWrapper.XNextEvent(getDisplay(),ev.pData);
                }

                if (ev.get_type() != XConstants.NoExpose) {
                    eventNumber++;
                }
                if (awt_UseXKB_Calls && ev.get_type() ==  awt_XKBBaseEventCode) {
                    processXkbChanges(ev);
                }

                if (XDropTargetEventProcessor.processEvent(ev) ||
                    XDragSourceContextPeer.processEvent(ev)) {
                    continue;
                }

<<<<<<< HEAD
                if (eventLog.isLoggable(Level.FINER)) {
                    eventLog.log(Level.FINER, "{0}", String.valueOf(ev));
=======
                if (eventLog.isLoggable(PlatformLogger.FINER)) {
                    eventLog.finer("{0}", ev);
>>>>>>> a59664e4
                }

                // Check if input method consumes the event
                long w = 0;
                if (windowToXWindow(ev.get_xany().get_window()) != null) {
                    Component owner =
                        XKeyboardFocusManagerPeer.getCurrentNativeFocusOwner();
                    if (owner != null) {
                        XWindow ownerWindow = (XWindow) ComponentAccessor.getPeer(owner);
                        if (ownerWindow != null) {
                            w = ownerWindow.getContentWindow();
                        }
                    }
                }
                if( keyEventLog.isLoggable(PlatformLogger.FINE) && (ev.get_type() == XConstants.KeyPress || ev.get_type() == XConstants.KeyRelease) ) {
                    keyEventLog.fine("before XFilterEvent:"+ev);
                }
                if (XlibWrapper.XFilterEvent(ev.getPData(), w)) {
                    continue;
                }
                if( keyEventLog.isLoggable(PlatformLogger.FINE) && (ev.get_type() == XConstants.KeyPress || ev.get_type() == XConstants.KeyRelease) ) {
                    keyEventLog.fine("after XFilterEvent:"+ev); // IS THIS CORRECT?
                }

                dispatchEvent(ev);
            } catch (ThreadDeath td) {
                XBaseWindow.ungrabInput();
                return;
            } catch (Throwable thr) {
                XBaseWindow.ungrabInput();
                processException(thr);
            } finally {
                awtUnlock();
            }
        }
    }

    static int getDefaultScreenWidth() {
        if (screenWidth == -1) {
            long display = getDisplay();
            awtLock();
            try {
                screenWidth = (int) XlibWrapper.DisplayWidth(display, XlibWrapper.DefaultScreen(display));
            } finally {
                awtUnlock();
            }
        }
        return screenWidth;
    }

    static int getDefaultScreenHeight() {
        if (screenHeight == -1) {
            long display = getDisplay();
            awtLock();
            try {
                screenHeight = (int) XlibWrapper.DisplayHeight(display, XlibWrapper.DefaultScreen(display));
            } finally {
                awtUnlock();
            }
        }
        return screenHeight;
    }

    protected int getScreenWidth() {
        return getDefaultScreenWidth();
    }

    protected int getScreenHeight() {
        return getDefaultScreenHeight();
    }

    private static Rectangle getWorkArea(long root)
    {
        XAtom XA_NET_WORKAREA = XAtom.get("_NET_WORKAREA");

        long native_ptr = Native.allocateLongArray(4);
        try
        {
            boolean workareaPresent = XA_NET_WORKAREA.getAtomData(root,
                XAtom.XA_CARDINAL, native_ptr, 4);
            if (workareaPresent)
            {
                int rootX = (int)Native.getLong(native_ptr, 0);
                int rootY = (int)Native.getLong(native_ptr, 1);
                int rootWidth = (int)Native.getLong(native_ptr, 2);
                int rootHeight = (int)Native.getLong(native_ptr, 3);

                return new Rectangle(rootX, rootY, rootWidth, rootHeight);
            }
        }
        finally
        {
            XlibWrapper.unsafe.freeMemory(native_ptr);
        }

        return null;
    }

    /*
     * If we're running in non-Xinerama environment and the current
     * window manager supports _NET protocol then the screen insets
     * are calculated using _NET_WM_WORKAREA property of the root
     * window.
     * Otherwise, i. e. if Xinerama is on or _NET_WM_WORKAREA is
     * not set, we try to calculate the insets ourselves using
     * getScreenInsetsManually method.
     */
    public Insets getScreenInsets(GraphicsConfiguration gc)
    {
        XNETProtocol netProto = XWM.getWM().getNETProtocol();
        if ((netProto == null) || !netProto.active())
        {
            return super.getScreenInsets(gc);
        }

        XToolkit.awtLock();
        try
        {
            X11GraphicsConfig x11gc = (X11GraphicsConfig)gc;
            X11GraphicsDevice x11gd = (X11GraphicsDevice)x11gc.getDevice();
            long root = XlibUtil.getRootWindow(x11gd.getScreen());
            Rectangle rootBounds = XlibUtil.getWindowGeometry(root);

            X11GraphicsEnvironment x11ge = (X11GraphicsEnvironment)
                GraphicsEnvironment.getLocalGraphicsEnvironment();
            if (!x11ge.runningXinerama())
            {
                Rectangle workArea = XToolkit.getWorkArea(root);
                if (workArea != null)
                {
                    return new Insets(workArea.y,
                                      workArea.x,
                                      rootBounds.height - workArea.height - workArea.y,
                                      rootBounds.width - workArea.width - workArea.x);
                }
            }

            return getScreenInsetsManually(root, rootBounds, gc.getBounds());
        }
        finally
        {
            XToolkit.awtUnlock();
        }
    }

    /*
     * Manual calculation of screen insets: get all the windows with
     * _NET_WM_STRUT/_NET_WM_STRUT_PARTIAL hints and add these
     * hints' values to screen insets.
     *
     * This method should be called under XToolkit.awtLock()
     */
    private Insets getScreenInsetsManually(long root, Rectangle rootBounds, Rectangle screenBounds)
    {
        /*
         * During the manual calculation of screen insets we iterate
         * all the X windows hierarchy starting from root window. This
         * constant is the max level inspected in this hierarchy.
         * 3 is a heuristic value: I suppose any the toolbar-like
         * window is a child of either root or desktop window.
         */
        final int MAX_NESTED_LEVEL = 3;

        XAtom XA_NET_WM_STRUT = XAtom.get("_NET_WM_STRUT");
        XAtom XA_NET_WM_STRUT_PARTIAL = XAtom.get("_NET_WM_STRUT_PARTIAL");

        Insets insets = new Insets(0, 0, 0, 0);

        java.util.List search = new LinkedList();
        search.add(root);
        search.add(0);
        while (!search.isEmpty())
        {
            long window = (Long)search.remove(0);
            int windowLevel = (Integer)search.remove(0);

            /*
             * Note that most of the modern window managers unmap
             * application window if it is iconified. Thus, any
             * _NET_WM_STRUT[_PARTIAL] hints for iconified windows
             * are not included to the screen insets.
             */
            if (XlibUtil.getWindowMapState(window) == XConstants.IsUnmapped)
            {
                continue;
            }

            long native_ptr = Native.allocateLongArray(4);
            try
            {
                // first, check if _NET_WM_STRUT or _NET_WM_STRUT_PARTIAL are present
                // if both are set on the window, _NET_WM_STRUT_PARTIAL is used (see _NET spec)
                boolean strutPresent = XA_NET_WM_STRUT_PARTIAL.getAtomData(window, XAtom.XA_CARDINAL, native_ptr, 4);
                if (!strutPresent)
                {
                    strutPresent = XA_NET_WM_STRUT.getAtomData(window, XAtom.XA_CARDINAL, native_ptr, 4);
                }
                if (strutPresent)
                {
                    // second, verify that window is located on the proper screen
                    Rectangle windowBounds = XlibUtil.getWindowGeometry(window);
                    if (windowLevel > 1)
                    {
                        windowBounds = XlibUtil.translateCoordinates(window, root, windowBounds);
                    }
                    // if _NET_WM_STRUT_PARTIAL is present, we should use its values to detect
                    // if the struts area intersects with screenBounds, however some window
                    // managers don't set this hint correctly, so we just get intersection with windowBounds
                    if (windowBounds.intersects(screenBounds))
                    {
                        insets.left = Math.max((int)Native.getLong(native_ptr, 0), insets.left);
                        insets.right = Math.max((int)Native.getLong(native_ptr, 1), insets.right);
                        insets.top = Math.max((int)Native.getLong(native_ptr, 2), insets.top);
                        insets.bottom = Math.max((int)Native.getLong(native_ptr, 3), insets.bottom);
                    }
                }
            }
            finally
            {
                XlibWrapper.unsafe.freeMemory(native_ptr);
            }

            if (windowLevel < MAX_NESTED_LEVEL)
            {
                Set<Long> children = XlibUtil.getChildWindows(window);
                for (long child : children)
                {
                    search.add(child);
                    search.add(windowLevel + 1);
                }
            }
        }

        return insets;
    }

    /*
     * The current implementation of disabling background erasing for
     * canvases is that we don't set any native background color
     * (with XSetWindowBackground) for the canvas window. However,
     * this color is set in the peer constructor - see
     * XWindow.postInit() for details. That's why this method from
     * SunToolkit is not overridden in XToolkit: it's too late to
     * disable background erasing :(
     */
    /*
    @Override
    public void disableBackgroundErase(Canvas canvas) {
        XCanvasPeer peer = (XCanvasPeer)canvas.getPeer();
        if (peer == null) {
            throw new IllegalStateException("Canvas must have a valid peer");
        }
        peer.disableBackgroundErase();
    }
    */

    // Need this for XMenuItemPeer.
    protected static final Object targetToPeer(Object target) {
        Object p=null;
        if (target != null && !GraphicsEnvironment.isHeadless()) {
            p = specialPeerMap.get(target);
        }
        if (p != null) return p;
        else
            return SunToolkit.targetToPeer(target);
    }

    // Need this for XMenuItemPeer.
    protected static final void targetDisposedPeer(Object target, Object peer) {
        SunToolkit.targetDisposedPeer(target, peer);
    }

    public RobotPeer createRobot(Robot target, GraphicsDevice screen) {
        return new XRobotPeer(screen.getDefaultConfiguration());
    }


  /*
     * On X, support for dynamic layout on resizing is governed by the
     * window manager.  If the window manager supports it, it happens
     * automatically.  The setter method for this property is
     * irrelevant on X.
     */
    public void setDynamicLayout(boolean b) {
        dynamicLayoutSetting = b;
    }

    protected boolean isDynamicLayoutSet() {
        return dynamicLayoutSetting;
    }

    /* Called from isDynamicLayoutActive() and from
     * lazilyLoadDynamicLayoutSupportedProperty()
     */
    protected boolean isDynamicLayoutSupported() {
        return XWM.getWM().supportsDynamicLayout();
    }

    public boolean isDynamicLayoutActive() {
        return isDynamicLayoutSupported();
    }


    public FontPeer getFontPeer(String name, int style){
        return new XFontPeer(name, style);
    }

    public DragSourceContextPeer createDragSourceContextPeer(DragGestureEvent dge) throws InvalidDnDOperationException {
        return XDragSourceContextPeer.createDragSourceContextPeer(dge);
    }

    public <T extends DragGestureRecognizer> T
    createDragGestureRecognizer(Class<T> recognizerClass,
                    DragSource ds,
                    Component c,
                    int srcActions,
                    DragGestureListener dgl)
    {
        if (MouseDragGestureRecognizer.class.equals(recognizerClass))
            return (T)new XMouseDragGestureRecognizer(ds, c, srcActions, dgl);
        else
            return null;
    }

    public CheckboxMenuItemPeer createCheckboxMenuItem(CheckboxMenuItem target) {
        XCheckboxMenuItemPeer peer = new XCheckboxMenuItemPeer(target);
        //vb157120: looks like we don't need to map menu items
        //in new menus implementation
        //targetCreatedPeer(target, peer);
        return peer;
    }

    public MenuItemPeer createMenuItem(MenuItem target) {
        XMenuItemPeer peer = new XMenuItemPeer(target);
        //vb157120: looks like we don't need to map menu items
        //in new menus implementation
        //targetCreatedPeer(target, peer);
        return peer;
    }

    public TextFieldPeer createTextField(TextField target) {
        TextFieldPeer  peer = new XTextFieldPeer(target);
        targetCreatedPeer(target, peer);
        return peer;
    }

    public LabelPeer createLabel(Label target) {
        LabelPeer  peer = new XLabelPeer(target);
        targetCreatedPeer(target, peer);
        return peer;
    }

    public ListPeer createList(java.awt.List target) {
        ListPeer peer = new XListPeer(target);
        targetCreatedPeer(target, peer);
        return peer;
    }

    public CheckboxPeer createCheckbox(Checkbox target) {
        CheckboxPeer peer = new XCheckboxPeer(target);
        targetCreatedPeer(target, peer);
        return peer;
    }

    public ScrollbarPeer createScrollbar(Scrollbar target) {
        XScrollbarPeer peer = new XScrollbarPeer(target);
        targetCreatedPeer(target, peer);
        return peer;
    }

    public ScrollPanePeer createScrollPane(ScrollPane target) {
        XScrollPanePeer peer = new XScrollPanePeer(target);
        targetCreatedPeer(target, peer);
        return peer;
    }

    public TextAreaPeer createTextArea(TextArea target) {
        TextAreaPeer peer = new XTextAreaPeer(target);
        targetCreatedPeer(target, peer);
        return peer;
    }

    public ChoicePeer createChoice(Choice target) {
        XChoicePeer peer = new XChoicePeer(target);
        targetCreatedPeer(target, peer);
        return peer;
    }

    public CanvasPeer createCanvas(Canvas target) {
        XCanvasPeer peer = (isXEmbedServerRequested() ? new XEmbedCanvasPeer(target) : new XCanvasPeer(target));
        targetCreatedPeer(target, peer);
        return peer;
    }

    public PanelPeer createPanel(Panel target) {
        PanelPeer peer = new XPanelPeer(target);
        targetCreatedPeer(target, peer);
        return peer;
    }

    public WindowPeer createWindow(Window target) {
        WindowPeer peer = new XWindowPeer(target);
        targetCreatedPeer(target, peer);
        return peer;
    }

    public DialogPeer createDialog(Dialog target) {
        DialogPeer peer = new XDialogPeer(target);
        targetCreatedPeer(target, peer);
        return peer;
    }

    public FileDialogPeer createFileDialog(FileDialog target) {
        FileDialogPeer peer = new XFileDialogPeer(target);
        targetCreatedPeer(target, peer);
        return peer;
    }

    public MenuBarPeer createMenuBar(MenuBar target) {
        XMenuBarPeer peer = new XMenuBarPeer(target);
        targetCreatedPeer(target, peer);
        return peer;
    }

    public MenuPeer createMenu(Menu target) {
        XMenuPeer peer = new XMenuPeer(target);
        //vb157120: looks like we don't need to map menu items
        //in new menus implementation
        //targetCreatedPeer(target, peer);
        return peer;
    }

    public PopupMenuPeer createPopupMenu(PopupMenu target) {
        XPopupMenuPeer peer = new XPopupMenuPeer(target);
        targetCreatedPeer(target, peer);
        return peer;
    }

    public synchronized MouseInfoPeer getMouseInfoPeer() {
        if (xPeer == null) {
            xPeer = new XMouseInfoPeer();
        }
        return xPeer;
    }

    public XEmbeddedFramePeer createEmbeddedFrame(XEmbeddedFrame target)
    {
        XEmbeddedFramePeer peer = new XEmbeddedFramePeer(target);
        targetCreatedPeer(target, peer);
        return peer;
    }

    XEmbedChildProxyPeer createEmbedProxy(XEmbedChildProxy target) {
        XEmbedChildProxyPeer peer = new XEmbedChildProxyPeer(target);
        targetCreatedPeer(target, peer);
        return peer;
    }

    public KeyboardFocusManagerPeer createKeyboardFocusManagerPeer(KeyboardFocusManager manager) throws HeadlessException {
        XKeyboardFocusManagerPeer peer = new XKeyboardFocusManagerPeer(manager);
        return peer;
    }

    /**
     * Returns a new custom cursor.
     */
    public Cursor createCustomCursor(Image cursor, Point hotSpot, String name)
      throws IndexOutOfBoundsException {
        return new XCustomCursor(cursor, hotSpot, name);
    }

    public TrayIconPeer createTrayIcon(TrayIcon target)
      throws HeadlessException, AWTException
    {
        TrayIconPeer peer = new XTrayIconPeer(target);
        targetCreatedPeer(target, peer);
        return peer;
    }

    public SystemTrayPeer createSystemTray(SystemTray target) throws HeadlessException {
        SystemTrayPeer peer = new XSystemTrayPeer(target);
        return peer;
    }

    public boolean isTraySupported() {
        XSystemTrayPeer peer = XSystemTrayPeer.getPeerInstance();
        if (peer != null) {
            return peer.isAvailable();
        }
        return false;
    }

    /**
     * Returns the supported cursor size
     */
    public Dimension getBestCursorSize(int preferredWidth, int preferredHeight) {
        return XCustomCursor.getBestCursorSize(
                                               java.lang.Math.max(1,preferredWidth), java.lang.Math.max(1,preferredHeight));
    }


    public int getMaximumCursorColors() {
        return 2;  // Black and white.
    }

    public Map mapInputMethodHighlight(InputMethodHighlight highlight)     {
        return XInputMethod.mapInputMethodHighlight(highlight);
    }
    @Override
    public boolean getLockingKeyState(int key) {
        if (! (key == KeyEvent.VK_CAPS_LOCK || key == KeyEvent.VK_NUM_LOCK ||
               key == KeyEvent.VK_SCROLL_LOCK || key == KeyEvent.VK_KANA_LOCK)) {
            throw new IllegalArgumentException("invalid key for Toolkit.getLockingKeyState");
        }
        awtLock();
        try {
            return getModifierState( key );
        } finally {
            awtUnlock();
        }
    }

    public  Clipboard getSystemClipboard() {
        SecurityManager security = System.getSecurityManager();
        if (security != null) {
            security.checkSystemClipboardAccess();
        }
        synchronized (this) {
            if (clipboard == null) {
                clipboard = new XClipboard("System", "CLIPBOARD");
            }
        }
        return clipboard;
    }

    public Clipboard getSystemSelection() {
        SecurityManager security = System.getSecurityManager();
        if (security != null) {
            security.checkSystemClipboardAccess();
        }
        synchronized (this) {
            if (selection == null) {
                selection = new XClipboard("Selection", "PRIMARY");
            }
        }
        return selection;
    }

    public void beep() {
        awtLock();
        try {
            XlibWrapper.XBell(getDisplay(), 0);
            XlibWrapper.XFlush(getDisplay());
        } finally {
            awtUnlock();
        }
    }

    static String getSystemProperty(final String name) {
        return (String)AccessController.doPrivileged(new PrivilegedAction() {
                public Object run() {
                    return System.getProperty(name);
                }
            });
    }

    public PrintJob getPrintJob(final Frame frame, final String doctitle,
                                final Properties props) {

        if (GraphicsEnvironment.isHeadless()) {
            throw new IllegalArgumentException();
        }

        PrintJob2D printJob = new PrintJob2D(frame, doctitle, props);

        if (printJob.printDialog() == false) {
            printJob = null;
        }
        return printJob;
    }

    public PrintJob getPrintJob(final Frame frame, final String doctitle,
                final JobAttributes jobAttributes,
                final PageAttributes pageAttributes) {


        if (GraphicsEnvironment.isHeadless()) {
            throw new IllegalArgumentException();
        }

        PrintJob2D printJob = new PrintJob2D(frame, doctitle,
                                             jobAttributes, pageAttributes);

        if (printJob.printDialog() == false) {
            printJob = null;
        }

        return printJob;
    }

    static void XSync() {
        awtLock();
        try {
            XlibWrapper.XSync(getDisplay(),0);
        } finally {
            awtUnlock();
        }
    }

    public int getScreenResolution() {
        long display = getDisplay();
        awtLock();
        try {
            return (int) ((XlibWrapper.DisplayWidth(display,
                XlibWrapper.DefaultScreen(display)) * 25.4) /
                    XlibWrapper.DisplayWidthMM(display,
                XlibWrapper.DefaultScreen(display)));
        } finally {
            awtUnlock();
        }
    }

    static native long getDefaultXColormap();
    static native long getDefaultScreenData();

    static ColorModel screenmodel;

    static ColorModel getStaticColorModel() {
        if (screenmodel == null) {
            screenmodel = config.getColorModel ();
        }
        return screenmodel;
    }

    public ColorModel getColorModel() {
        return getStaticColorModel();
    }

    /**
     * Returns a new input method adapter descriptor for native input methods.
     */
    public InputMethodDescriptor getInputMethodAdapterDescriptor() throws AWTException {
        return new XInputMethodDescriptor();
    }

    static int getMultiClickTime() {
        if (awt_multiclick_time == 0) {
            initializeMultiClickTime();
        }
        return awt_multiclick_time;
    }
    static void initializeMultiClickTime() {
        awtLock();
        try {
            try {
                String multiclick_time_query = XlibWrapper.XGetDefault(XToolkit.getDisplay(), "*", "multiClickTime");
                if (multiclick_time_query != null) {
                    awt_multiclick_time = (int)Long.parseLong(multiclick_time_query);
                } else {
                    multiclick_time_query = XlibWrapper.XGetDefault(XToolkit.getDisplay(),
                                                                    "OpenWindows", "MultiClickTimeout");
                    if (multiclick_time_query != null) {
                        /* Note: OpenWindows.MultiClickTimeout is in tenths of
                           a second, so we need to multiply by 100 to convert to
                           milliseconds */
                        awt_multiclick_time = (int)Long.parseLong(multiclick_time_query) * 100;
                    } else {
                        awt_multiclick_time = AWT_MULTICLICK_DEFAULT_TIME;
                    }
                }
            } catch (NumberFormatException nf) {
                awt_multiclick_time = AWT_MULTICLICK_DEFAULT_TIME;
            } catch (NullPointerException npe) {
                awt_multiclick_time = AWT_MULTICLICK_DEFAULT_TIME;
            }
        } finally {
            awtUnlock();
        }
        if (awt_multiclick_time == 0) {
            awt_multiclick_time = AWT_MULTICLICK_DEFAULT_TIME;
        }
    }

    public boolean isFrameStateSupported(int state)
      throws HeadlessException
    {
        if (state == Frame.NORMAL || state == Frame.ICONIFIED) {
            return true;
        } else {
            return XWM.getWM().supportsExtendedState(state);
        }
    }

    @Override
    public void setOverrideRedirect(Window target) {
        synchronized (overrideRedirectWindows) {
            overrideRedirectWindows.put(target, true);
        }
    }

    public boolean isOverrideRedirect(Window target) {
        synchronized (overrideRedirectWindows) {
            return overrideRedirectWindows.containsKey(target);
        }
    }

    static void dumpPeers() {
        if (log.isLoggable(PlatformLogger.FINE)) {
            log.fine("Mapped windows:");
            Iterator iter = winMap.entrySet().iterator();
            while (iter.hasNext()) {
                Map.Entry entry = (Map.Entry)iter.next();
                log.fine(entry.getKey() + "->" + entry.getValue());
                if (entry.getValue() instanceof XComponentPeer) {
                    Component target = (Component)((XComponentPeer)entry.getValue()).getTarget();
                    log.fine("\ttarget: " + target);
                }
            }

            SunToolkit.dumpPeers(log);

            log.fine("Mapped special peers:");
            iter = specialPeerMap.entrySet().iterator();
            while (iter.hasNext()) {
                Map.Entry entry = (Map.Entry)iter.next();
                log.fine(entry.getKey() + "->" + entry.getValue());
            }

            log.fine("Mapped dispatchers:");
            iter = winToDispatcher.entrySet().iterator();
            while (iter.hasNext()) {
                Map.Entry entry = (Map.Entry)iter.next();
                log.fine(entry.getKey() + "->" + entry.getValue());
            }
        }
    }

    /* Protected with awt_lock. */
    private static boolean initialized;
    private static boolean timeStampUpdated;
    private static long timeStamp;

    private static final XEventDispatcher timeFetcher =
    new XEventDispatcher() {
            public void dispatchEvent(XEvent ev) {
                switch (ev.get_type()) {
                  case XConstants.PropertyNotify:
                      XPropertyEvent xpe = ev.get_xproperty();

                      awtLock();
                      try {
                          timeStamp = xpe.get_time();
                          timeStampUpdated = true;
                          awtLockNotifyAll();
                      } finally {
                          awtUnlock();
                      }

                      break;
                }
            }
        };

    private static XAtom _XA_JAVA_TIME_PROPERTY_ATOM;

    static long getCurrentServerTime() {
        awtLock();
        try {
            try {
                if (!initialized) {
                    XToolkit.addEventDispatcher(XBaseWindow.getXAWTRootWindow().getWindow(),
                                                timeFetcher);
                    _XA_JAVA_TIME_PROPERTY_ATOM = XAtom.get("_SUNW_JAVA_AWT_TIME");
                    initialized = true;
                }
                timeStampUpdated = false;
                XlibWrapper.XChangeProperty(XToolkit.getDisplay(),
                                            XBaseWindow.getXAWTRootWindow().getWindow(),
                                            _XA_JAVA_TIME_PROPERTY_ATOM.getAtom(), XAtom.XA_ATOM, 32,
                                            XConstants.PropModeAppend,
                                            0, 0);
                XlibWrapper.XFlush(XToolkit.getDisplay());

                if (isToolkitThread()) {
                    XEvent event = new XEvent();
                    try {
                        XlibWrapper.XWindowEvent(XToolkit.getDisplay(),
                                                 XBaseWindow.getXAWTRootWindow().getWindow(),
                                                 XConstants.PropertyChangeMask,
                                                 event.pData);
                        timeFetcher.dispatchEvent(event);
                    }
                    finally {
                        event.dispose();
                    }
                }
                else {
                    while (!timeStampUpdated) {
                        awtLockWait();
                    }
                }
            } catch (InterruptedException ie) {
            // Note: the returned timeStamp can be incorrect in this case.
                if (log.isLoggable(PlatformLogger.FINE)) log.fine("Catched exception, timeStamp may not be correct (ie = " + ie + ")");
            }
        } finally {
            awtUnlock();
        }
        return timeStamp;
    }
    protected void initializeDesktopProperties() {
        desktopProperties.put("DnD.Autoscroll.initialDelay",
                              Integer.valueOf(50));
        desktopProperties.put("DnD.Autoscroll.interval",
                              Integer.valueOf(50));
        desktopProperties.put("DnD.Autoscroll.cursorHysteresis",
                              Integer.valueOf(5));
        desktopProperties.put("Shell.shellFolderManager",
                              "sun.awt.shell.ShellFolderManager");
        // Don't want to call getMultiClickTime() if we are headless
        if (!GraphicsEnvironment.isHeadless()) {
            desktopProperties.put("awt.multiClickInterval",
                                  Integer.valueOf(getMultiClickTime()));
            desktopProperties.put("awt.mouse.numButtons",
                                  Integer.valueOf(getNumberOfButtons()));
        }
    }

    /**
     * This method runs through the XPointer and XExtendedPointer array.
     * XExtendedPointer has priority because on some systems XPointer
     * (which is assigned to the virtual pointer) reports the maximum
     * capabilities of the mouse pointer (i.e. 32 physical buttons).
     */
    private native synchronized int getNumberOfButtonsImpl();

    @Override
    public int getNumberOfButtons(){
        awtLock();
        try {
            if (numberOfButtons == 0) {
                numberOfButtons = getNumberOfButtonsImpl();
            }
            return (numberOfButtons > MAX_BUTTONS_SUPPORTED)? MAX_BUTTONS_SUPPORTED : numberOfButtons;
        } finally {
            awtUnlock();
        }
    }

    private final static String prefix  = "DnD.Cursor.";
    private final static String postfix = ".32x32";
    private static final String dndPrefix  = "DnD.";

    protected Object lazilyLoadDesktopProperty(String name) {
        if (name.startsWith(prefix)) {
            String cursorName = name.substring(prefix.length(), name.length()) + postfix;

            try {
                return Cursor.getSystemCustomCursor(cursorName);
            } catch (AWTException awte) {
                throw new RuntimeException("cannot load system cursor: " + cursorName, awte);
            }
        }

        if (name.equals("awt.dynamicLayoutSupported")) {
            return  Boolean.valueOf(isDynamicLayoutSupported());
        }

        if (initXSettingsIfNeeded(name)) {
            return desktopProperties.get(name);
        }

        return super.lazilyLoadDesktopProperty(name);
    }

    public synchronized void addPropertyChangeListener(String name, PropertyChangeListener pcl) {
        initXSettingsIfNeeded(name);
        super.addPropertyChangeListener(name, pcl);
    }

    /**
     * Initializes XAWTXSettings if a property for a given property name is provided by
     * XSettings and they are not initialized yet.
     *
     * @return true if the method has initialized XAWTXSettings.
     */
    private boolean initXSettingsIfNeeded(final String propName) {
        if (!loadedXSettings &&
            (propName.startsWith("gnome.") ||
             propName.equals(SunToolkit.DESKTOPFONTHINTS) ||
             propName.startsWith(dndPrefix)))
        {
            loadedXSettings = true;
            if (!GraphicsEnvironment.isHeadless()) {
                loadXSettings();
                /* If no desktop font hint could be retrieved, check for
                 * KDE running KWin and retrieve settings from fontconfig.
                 * If that isn't found let SunToolkit will see if there's a
                 * system property set by a user.
                 */
                if (desktopProperties.get(SunToolkit.DESKTOPFONTHINTS) == null) {
                    if (XWM.isKDE2()) {
                        Object hint = fcManager.getFontConfigAAHint();
                        if (hint != null) {
                            /* set the fontconfig/KDE property so that
                             * getDesktopHints() below will see it
                             * and set the public property.
                             */
                            desktopProperties.put(UNIXToolkit.FONTCONFIGAAHINT,
                                                  hint);
                        }
                    }
                    desktopProperties.put(SunToolkit.DESKTOPFONTHINTS,
                                          SunToolkit.getDesktopFontHints());
                }

                return true;
            }
        }
        return false;
    }

    private void loadXSettings() {
       xs = new XAWTXSettings();
    }

    /**
     * Callback from the native side indicating some, or all, of the
     * desktop properties have changed and need to be reloaded.
     * <code>data</code> is the byte array directly from the x server and
     * may be in little endian format.
     * <p>
     * NB: This could be called from any thread if triggered by
     * <code>loadXSettings</code>.  It is called from the System EDT
     * if triggered by an XSETTINGS change.
     */
    void parseXSettings(int screen_XXX_ignored,Map updatedSettings) {

        if (updatedSettings == null || updatedSettings.isEmpty()) {
            return;
        }

        Iterator i = updatedSettings.entrySet().iterator();
        while (i.hasNext()) {
            Map.Entry e = (Map.Entry)i.next();
            String name = (String)e.getKey();

            name = "gnome." + name;
            setDesktopProperty(name, e.getValue());
            log.fine("name = " + name + " value = " + e.getValue());

            // XXX: we probably want to do something smarter.  In
            // particular, "Net" properties are of interest to the
            // "core" AWT itself.  E.g.
            //
            // Net/DndDragThreshold -> ???
            // Net/DoubleClickTime  -> awt.multiClickInterval
        }

        setDesktopProperty(SunToolkit.DESKTOPFONTHINTS,
                           SunToolkit.getDesktopFontHints());

        Integer dragThreshold = null;
        synchronized (this) {
            dragThreshold = (Integer)desktopProperties.get("gnome.Net/DndDragThreshold");
        }
        if (dragThreshold != null) {
            setDesktopProperty("DnD.gestureMotionThreshold", dragThreshold);
        }

    }



    static int altMask;
    static int metaMask;
    static int numLockMask;
    static int modeSwitchMask;
    static int modLockIsShiftLock;

    /* Like XKeysymToKeycode, but ensures that keysym is the primary
    * symbol on the keycode returned.  Returns zero otherwise.
    */
    static int keysymToPrimaryKeycode(long sym) {
        awtLock();
        try {
            int code = XlibWrapper.XKeysymToKeycode(getDisplay(), sym);
            if (code == 0) {
                return 0;
            }
            long primary = XlibWrapper.XKeycodeToKeysym(getDisplay(), code, 0);
            if (sym != primary) {
                return 0;
            }
            return code;
        } finally {
            awtUnlock();
        }
    }
    static boolean getModifierState( int jkc ) {
        int iKeyMask = 0;
        long ks = XKeysym.javaKeycode2Keysym( jkc );
        int  kc = XlibWrapper.XKeysymToKeycode(getDisplay(), ks);
        if (kc == 0) {
            return false;
        }
        awtLock();
        try {
            XModifierKeymap modmap = new XModifierKeymap(
                 XlibWrapper.XGetModifierMapping(getDisplay()));

            int nkeys = modmap.get_max_keypermod();

            long map_ptr = modmap.get_modifiermap();
            for( int k = 0; k < 8; k++ ) {
                for (int i = 0; i < nkeys; ++i) {
                    int keycode = Native.getUByte(map_ptr, k * nkeys + i);
                    if (keycode == 0) {
                        continue; // ignore zero keycode
                    }
                    if (kc == keycode) {
                        iKeyMask = 1 << k;
                        break;
                    }
                }
                if( iKeyMask != 0 ) {
                    break;
                }
            }
            XlibWrapper.XFreeModifiermap(modmap.pData);
            if (iKeyMask == 0 ) {
                return false;
            }
            // Now we know to which modifier is assigned the keycode
            // correspondent to the keysym correspondent to the java
            // keycode. We are going to check a state of this modifier.
            // If a modifier is a weird one, we cannot help it.
            long window = 0;
            try{
                // get any application window
                window = ((Long)(winMap.firstKey())).longValue();
            }catch(NoSuchElementException nex) {
                // get root window
                window = getDefaultRootWindow();
            }
            boolean res = XlibWrapper.XQueryPointer(getDisplay(), window,
                                            XlibWrapper.larg1, //root
                                            XlibWrapper.larg2, //child
                                            XlibWrapper.larg3, //root_x
                                            XlibWrapper.larg4, //root_y
                                            XlibWrapper.larg5, //child_x
                                            XlibWrapper.larg6, //child_y
                                            XlibWrapper.larg7);//mask
            int mask = Native.getInt(XlibWrapper.larg7);
            return ((mask & iKeyMask) != 0);
        } finally {
            awtUnlock();
        }
    }

    /* Assign meaning - alt, meta, etc. - to X modifiers mod1 ... mod5.
     * Only consider primary symbols on keycodes attached to modifiers.
     */
    static void setupModifierMap() {
        final int metaL = keysymToPrimaryKeycode(XKeySymConstants.XK_Meta_L);
        final int metaR = keysymToPrimaryKeycode(XKeySymConstants.XK_Meta_R);
        final int altL = keysymToPrimaryKeycode(XKeySymConstants.XK_Alt_L);
        final int altR = keysymToPrimaryKeycode(XKeySymConstants.XK_Alt_R);
        final int numLock = keysymToPrimaryKeycode(XKeySymConstants.XK_Num_Lock);
        final int modeSwitch = keysymToPrimaryKeycode(XKeySymConstants.XK_Mode_switch);
        final int shiftLock = keysymToPrimaryKeycode(XKeySymConstants.XK_Shift_Lock);
        final int capsLock  = keysymToPrimaryKeycode(XKeySymConstants.XK_Caps_Lock);

        final int modmask[] = { XConstants.ShiftMask, XConstants.LockMask, XConstants.ControlMask, XConstants.Mod1Mask,
            XConstants.Mod2Mask, XConstants.Mod3Mask, XConstants.Mod4Mask, XConstants.Mod5Mask };

        log.fine("In setupModifierMap");
        awtLock();
        try {
            XModifierKeymap modmap = new XModifierKeymap(
                 XlibWrapper.XGetModifierMapping(getDisplay()));

            int nkeys = modmap.get_max_keypermod();

            long map_ptr = modmap.get_modifiermap();

            for (int modn = XConstants.Mod1MapIndex;
                 modn <= XConstants.Mod5MapIndex;
                 ++modn)
            {
                for (int i = 0; i < nkeys; ++i) {
                    /* for each keycode attached to this modifier */
                    int keycode = Native.getUByte(map_ptr, modn * nkeys + i);

                    if (keycode == 0) {
                        break;
                    }
                    if (metaMask == 0 &&
                        (keycode == metaL || keycode == metaR))
                    {
                        metaMask = modmask[modn];
                        break;
                    }
                    if (altMask == 0 && (keycode == altL || keycode == altR)) {
                        altMask = modmask[modn];
                        break;
                    }
                    if (numLockMask == 0 && keycode == numLock) {
                        numLockMask = modmask[modn];
                        break;
                    }
                    if (modeSwitchMask == 0 && keycode == modeSwitch) {
                        modeSwitchMask = modmask[modn];
                        break;
                    }
                    continue;
                }
            }
            modLockIsShiftLock = 0;
            for (int j = 0; j < nkeys; ++j) {
                int keycode = Native.getUByte(map_ptr, XConstants.LockMapIndex * nkeys + j);
                if (keycode == 0) {
                    break;
                }
                if (keycode == shiftLock) {
                    modLockIsShiftLock = 1;
                    break;
                }
                if (keycode == capsLock) {
                    break;
                }
            }
            XlibWrapper.XFreeModifiermap(modmap.pData);
        } finally {
            awtUnlock();
        }
        if (log.isLoggable(PlatformLogger.FINE)) {
            log.fine("metaMask = " + metaMask);
            log.fine("altMask = " + altMask);
            log.fine("numLockMask = " + numLockMask);
            log.fine("modeSwitchMask = " + modeSwitchMask);
            log.fine("modLockIsShiftLock = " + modLockIsShiftLock);
        }
    }


    private static SortedMap timeoutTasks;

    /**
     * Removed the task from the list of waiting-to-be called tasks.
     * If the task has been scheduled several times removes only first one.
     */
    static void remove(Runnable task) {
        if (task == null) {
            throw new NullPointerException("task is null");
        }
        awtLock();
        try {
            if (timeoutTaskLog.isLoggable(PlatformLogger.FINER)) {
                timeoutTaskLog.finer("Removing task " + task);
            }
            if (timeoutTasks == null) {
                if (timeoutTaskLog.isLoggable(PlatformLogger.FINER)) {
                    timeoutTaskLog.finer("Task is not scheduled");
                }
                return;
            }
            Collection values = timeoutTasks.values();
            Iterator iter = values.iterator();
            while (iter.hasNext()) {
                java.util.List list = (java.util.List)iter.next();
                boolean removed = false;
                if (list.contains(task)) {
                    list.remove(task);
                    if (list.isEmpty()) {
                        iter.remove();
                    }
                    break;
                }
            }
        } finally {
            awtUnlock();
        }
    }

    static native void wakeup_poll();

    /**
     * Registers a Runnable which <code>run()</code> method will be called
     * once on the toolkit thread when a specified interval of time elapses.
     *
     * @param task a Runnable which <code>run</code> method will be called
     *        on the toolkit thread when <code>interval</code> milliseconds
     *        elapse
     * @param interval an interal in milliseconds
     *
     * @throws NullPointerException if <code>task</code> is <code>null</code>
     * @throws IllegalArgumentException if <code>interval</code> is not positive
     */
    static void schedule(Runnable task, long interval) {
        if (task == null) {
            throw new NullPointerException("task is null");
        }
        if (interval <= 0) {
            throw new IllegalArgumentException("interval " + interval + " is not positive");
        }

        awtLock();
        try {
<<<<<<< HEAD
            if (timeoutTaskLog.isLoggable(Level.FINER)) {
                timeoutTaskLog.log(Level.FINER, "XToolkit.schedule(): current time={0}" +
                                   ";  interval={1}" +
                                   ";  task being added={2}" + ";  tasks before addition={3}",
                                   new Object[] {Long.valueOf(System.currentTimeMillis()),
                                                 Long.valueOf(interval), String.valueOf(task),
                                                 String.valueOf(timeoutTasks)});
=======
            if (timeoutTaskLog.isLoggable(PlatformLogger.FINER)) {
                timeoutTaskLog.finer("XToolkit.schedule(): current time={0}" +
                                     ";  interval={1}" +
                                     ";  task being added={2}" + ";  tasks before addition={3}",
                                     Long.valueOf(System.currentTimeMillis()), Long.valueOf(interval), task, timeoutTasks);
>>>>>>> a59664e4
            }

            if (timeoutTasks == null) {
                timeoutTasks = new TreeMap();
            }

            Long time = Long.valueOf(System.currentTimeMillis() + interval);
            java.util.List tasks = (java.util.List)timeoutTasks.get(time);
            if (tasks == null) {
                tasks = new ArrayList(1);
                timeoutTasks.put(time, tasks);
            }
            tasks.add(task);


            if (timeoutTasks.get(timeoutTasks.firstKey()) == tasks && tasks.size() == 1) {
                // Added task became first task - poll won't know
                // about it so we need to wake it up
                wakeup_poll();
            }
        }  finally {
            awtUnlock();
        }
    }

    private long getNextTaskTime() {
        awtLock();
        try {
            if (timeoutTasks == null || timeoutTasks.isEmpty()) {
                return -1L;
            }
            return (Long)timeoutTasks.firstKey();
        } finally {
            awtUnlock();
        }
    }

    /**
     * Executes mature timeout tasks registered with schedule().
     * Called from run() under awtLock.
     */
    private static void callTimeoutTasks() {
<<<<<<< HEAD
        if (timeoutTaskLog.isLoggable(Level.FINER)) {
            timeoutTaskLog.log(Level.FINER, "XToolkit.callTimeoutTasks(): current time={0}" +
                               ";  tasks={1}",
                               new Object[] {Long.valueOf(System.currentTimeMillis()), String.valueOf(timeoutTasks)});
=======
        if (timeoutTaskLog.isLoggable(PlatformLogger.FINER)) {
            timeoutTaskLog.finer("XToolkit.callTimeoutTasks(): current time={0}" +
                                 ";  tasks={1}", Long.valueOf(System.currentTimeMillis()), timeoutTasks);
>>>>>>> a59664e4
        }

        if (timeoutTasks == null || timeoutTasks.isEmpty()) {
            return;
        }

        Long currentTime = Long.valueOf(System.currentTimeMillis());
        Long time = (Long)timeoutTasks.firstKey();

        while (time.compareTo(currentTime) <= 0) {
            java.util.List tasks = (java.util.List)timeoutTasks.remove(time);

            for (Iterator iter = tasks.iterator(); iter.hasNext();) {
                Runnable task = (Runnable)iter.next();

<<<<<<< HEAD
                if (timeoutTaskLog.isLoggable(Level.FINER)) {
                    timeoutTaskLog.log(Level.FINER, "XToolkit.callTimeoutTasks(): current time={0}" +
                                       ";  about to run task={1}",
                                       new Object[] {Long.valueOf(currentTime), String.valueOf(task)});
=======
                if (timeoutTaskLog.isLoggable(PlatformLogger.FINER)) {
                    timeoutTaskLog.finer("XToolkit.callTimeoutTasks(): current time={0}" +
                                         ";  about to run task={1}", Long.valueOf(currentTime), task);
>>>>>>> a59664e4
                }

                try {
                    task.run();
                } catch (ThreadDeath td) {
                    throw td;
                } catch (Throwable thr) {
                    processException(thr);
                }
            }

            if (timeoutTasks.isEmpty()) {
                break;
            }
            time = (Long)timeoutTasks.firstKey();
        }
    }

    static long getAwtDefaultFg() {
        return awt_defaultFg;
    }

    static boolean isLeftMouseButton(MouseEvent me) {
        switch (me.getID()) {
          case MouseEvent.MOUSE_PRESSED:
          case MouseEvent.MOUSE_RELEASED:
              return (me.getButton() == MouseEvent.BUTTON1);
          case MouseEvent.MOUSE_ENTERED:
          case MouseEvent.MOUSE_EXITED:
          case MouseEvent.MOUSE_CLICKED:
          case MouseEvent.MOUSE_DRAGGED:
              return ((me.getModifiersEx() & InputEvent.BUTTON1_DOWN_MASK) != 0);
        }
        return false;
    }

    static boolean isRightMouseButton(MouseEvent me) {
        int numButtons = ((Integer)getDefaultToolkit().getDesktopProperty("awt.mouse.numButtons")).intValue();
        switch (me.getID()) {
          case MouseEvent.MOUSE_PRESSED:
          case MouseEvent.MOUSE_RELEASED:
              return ((numButtons == 2 && me.getButton() == MouseEvent.BUTTON2) ||
                       (numButtons > 2 && me.getButton() == MouseEvent.BUTTON3));
          case MouseEvent.MOUSE_ENTERED:
          case MouseEvent.MOUSE_EXITED:
          case MouseEvent.MOUSE_CLICKED:
          case MouseEvent.MOUSE_DRAGGED:
              return ((numButtons == 2 && (me.getModifiersEx() & InputEvent.BUTTON2_DOWN_MASK) != 0) ||
                      (numButtons > 2 && (me.getModifiersEx() & InputEvent.BUTTON3_DOWN_MASK) != 0));
        }
        return false;
    }

    static long reset_time_utc;
    static final long WRAP_TIME_MILLIS = Integer.MAX_VALUE;

    /*
     * This function converts between the X server time (number of milliseconds
     * since the last server reset) and the UTC time for the 'when' field of an
     * InputEvent (or another event type with a timestamp).
     */
    static long nowMillisUTC_offset(long server_offset) {
        // ported from awt_util.c
        /*
         * Because Time is of type 'unsigned long', it is possible that Time will
         * never wrap when using 64-bit Xlib. However, if a 64-bit client
         * connects to a 32-bit server, I suspect the values will still wrap. So
         * we should not attempt to remove the wrap checking even if _LP64 is
         * true.
         */

        long current_time_utc = System.currentTimeMillis();
        if (log.isLoggable(PlatformLogger.FINER)) {
            log.finer("reset_time=" + reset_time_utc + ", current_time=" + current_time_utc
                      + ", server_offset=" + server_offset + ", wrap_time=" + WRAP_TIME_MILLIS);
        }

        if ((current_time_utc - reset_time_utc) > WRAP_TIME_MILLIS) {
            reset_time_utc = System.currentTimeMillis() - getCurrentServerTime();
        }

        if (log.isLoggable(PlatformLogger.FINER)) {
            log.finer("result = " + (reset_time_utc + server_offset));
        }
        return reset_time_utc + server_offset;
    }

    /**
     * @see sun.awt.SunToolkit#needsXEmbedImpl
     */
    protected boolean needsXEmbedImpl() {
        // XToolkit implements supports for XEmbed-client protocol and
        // requires the supports from the embedding host for it to work.
        return true;
    }

    public boolean isModalityTypeSupported(Dialog.ModalityType modalityType) {
        return (modalityType == null) ||
               (modalityType == Dialog.ModalityType.MODELESS) ||
               (modalityType == Dialog.ModalityType.DOCUMENT_MODAL) ||
               (modalityType == Dialog.ModalityType.APPLICATION_MODAL) ||
               (modalityType == Dialog.ModalityType.TOOLKIT_MODAL);
    }

    public boolean isModalExclusionTypeSupported(Dialog.ModalExclusionType exclusionType) {
        return (exclusionType == null) ||
               (exclusionType == Dialog.ModalExclusionType.NO_EXCLUDE) ||
               (exclusionType == Dialog.ModalExclusionType.APPLICATION_EXCLUDE) ||
               (exclusionType == Dialog.ModalExclusionType.TOOLKIT_EXCLUDE);
    }

    static EventQueue getEventQueue(Object target) {
        AppContext appContext = targetToAppContext(target);
        if (appContext != null) {
            return (EventQueue)appContext.get(AppContext.EVENT_QUEUE_KEY);
        }
        return null;
    }

    static void removeSourceEvents(EventQueue queue, Object source, boolean removeAllEvents) {
        try {
            m_removeSourceEvents.invoke(queue, source, removeAllEvents);
        }
        catch (IllegalAccessException e)
        {
            e.printStackTrace();
        }
        catch (InvocationTargetException e) {
            e.printStackTrace();
        }
    }

    public boolean isAlwaysOnTopSupported() {
        for (XLayerProtocol proto : XWM.getWM().getProtocols(XLayerProtocol.class)) {
            if (proto.supportsLayer(XLayerProtocol.LAYER_ALWAYS_ON_TOP)) {
                return true;
            }
        }
        return false;
    }

    public boolean useBufferPerWindow() {
        return XToolkit.getBackingStoreType() == XConstants.NotUseful;
    }

    /**
     * Returns one of XConstants: NotUseful, WhenMapped or Always.
     * If backing store is not available on at least one screen, or
     * java2d uses DGA(which conflicts with backing store) on at least one screen,
     * or the string system property "sun.awt.backingStore" is neither "Always"
     * nor "WhenMapped", then the method returns XConstants.NotUseful.
     * Otherwise, if the system property "sun.awt.backingStore" is "WhenMapped",
     * then the method returns XConstants.WhenMapped.
     * Otherwise (i.e., if the system property "sun.awt.backingStore" is "Always"),
     * the method returns XConstants.Always.
     */
    static int getBackingStoreType() {
        return backingStoreType;
    }

    private static void setBackingStoreType() {
        String prop = (String)AccessController.doPrivileged(
                new sun.security.action.GetPropertyAction("sun.awt.backingStore"));

        if (prop == null) {
            backingStoreType = XConstants.NotUseful;
            if (backingStoreLog.isLoggable(PlatformLogger.CONFIG)) {
                backingStoreLog.config("The system property sun.awt.backingStore is not set" +
                                       ", by default backingStore=NotUseful");
            }
            return;
        }

        if (backingStoreLog.isLoggable(PlatformLogger.CONFIG)) {
            backingStoreLog.config("The system property sun.awt.backingStore is " + prop);
        }
        prop = prop.toLowerCase();
        if (prop.equals("always")) {
            backingStoreType = XConstants.Always;
        } else if (prop.equals("whenmapped")) {
            backingStoreType = XConstants.WhenMapped;
        } else {
            backingStoreType = XConstants.NotUseful;
        }

        if (backingStoreLog.isLoggable(PlatformLogger.CONFIG)) {
            backingStoreLog.config("backingStore(as provided by the system property)=" +
                                   ( backingStoreType == XConstants.NotUseful ? "NotUseful"
                                     : backingStoreType == XConstants.WhenMapped ?
                                     "WhenMapped" : "Always") );
        }

        if (sun.java2d.x11.X11SurfaceData.isDgaAvailable()) {
            backingStoreType = XConstants.NotUseful;

            if (backingStoreLog.isLoggable(PlatformLogger.CONFIG)) {
                backingStoreLog.config("DGA is available, backingStore=NotUseful");
            }

            return;
        }

        awtLock();
        try {
            int screenCount = XlibWrapper.ScreenCount(getDisplay());
            for (int i = 0; i < screenCount; i++) {
                if (XlibWrapper.DoesBackingStore(XlibWrapper.ScreenOfDisplay(getDisplay(), i))
                        == XConstants.NotUseful) {
                    backingStoreType = XConstants.NotUseful;

                    if (backingStoreLog.isLoggable(PlatformLogger.CONFIG)) {
                        backingStoreLog.config("Backing store is not available on the screen " +
                                               i + ", backingStore=NotUseful");
                    }

                    return;
                }
            }
        } finally {
            awtUnlock();
        }
    }

    /**
     * One of XConstants: NotUseful, WhenMapped or Always.
     */
    private static int backingStoreType;

    static final int XSUN_KP_BEHAVIOR = 1;
    static final int XORG_KP_BEHAVIOR = 2;

    static int     awt_IsXsunKPBehavior = 0;
    static boolean awt_UseXKB         = false;
    static boolean awt_UseXKB_Calls   = false;
    static int     awt_XKBBaseEventCode = 0;
    static int     awt_XKBEffectiveGroup = 0; // so far, I don't use it leaving all calculations
                                              // to XkbTranslateKeyCode
    static long    awt_XKBDescPtr     = 0;

    /**
     * Check for Xsun convention regarding numpad keys.
     * Xsun and some other servers (i.e. derived from Xsun)
     * under certain conditions process numpad keys unlike Xorg.
     */
    static boolean isXsunKPBehavior() {
        awtLock();
        try {
            if( awt_IsXsunKPBehavior == 0 ) {
                if( XlibWrapper.IsXsunKPBehavior(getDisplay()) ) {
                    awt_IsXsunKPBehavior = XSUN_KP_BEHAVIOR;
                }else{
                    awt_IsXsunKPBehavior = XORG_KP_BEHAVIOR;
                }
            }
            return awt_IsXsunKPBehavior == XSUN_KP_BEHAVIOR ? true : false;
        } finally {
            awtUnlock();
        }
    }
    static boolean isXKBenabled() {
        awtLock();
        try {
            return awt_UseXKB;
        } finally {
            awtUnlock();
        }
    }

    /**
      Query XKEYBOARD extension.
      If possible, initialize xkb library.
    */
    static boolean tryXKB() {
        awtLock();
        try {
            String name = "XKEYBOARD";
            // First, if there is extension at all.
            awt_UseXKB = XlibWrapper.XQueryExtension( getDisplay(), name, XlibWrapper.larg1, XlibWrapper.larg2, XlibWrapper.larg3);
            if( awt_UseXKB ) {
                // There is a keyboard extension. Check if a client library is compatible.
                // If not, don't use xkb calls.
                // In this case we still may be Xkb-capable application.
                awt_UseXKB_Calls = XlibWrapper.XkbLibraryVersion( XlibWrapper.larg1, XlibWrapper.larg2);
                if( awt_UseXKB_Calls ) {
                    awt_UseXKB_Calls = XlibWrapper.XkbQueryExtension( getDisplay(),  XlibWrapper.larg1, XlibWrapper.larg2,
                                     XlibWrapper.larg3, XlibWrapper.larg4, XlibWrapper.larg5);
                    if( awt_UseXKB_Calls ) {
                        awt_XKBBaseEventCode = Native.getInt(XlibWrapper.larg2);
                        XlibWrapper.XkbSelectEvents (getDisplay(),
                                         XConstants.XkbUseCoreKbd,
                                         XConstants.XkbNewKeyboardNotifyMask |
                                                 XConstants.XkbMapNotifyMask ,//|
                                                 //XConstants.XkbStateNotifyMask,
                                         XConstants.XkbNewKeyboardNotifyMask |
                                                 XConstants.XkbMapNotifyMask );//|
                                                 //XConstants.XkbStateNotifyMask);

                        XlibWrapper.XkbSelectEventDetails(getDisplay(), XConstants.XkbUseCoreKbd,
                                                     XConstants.XkbStateNotify,
                                                     XConstants.XkbGroupStateMask,
                                                     XConstants.XkbGroupStateMask);
                                                     //XXX ? XkbGroupLockMask last, XkbAllStateComponentsMask before last?
                        awt_XKBDescPtr = XlibWrapper.XkbGetMap(getDisplay(),
                                                     XConstants.XkbKeyTypesMask    |
                                                     XConstants.XkbKeySymsMask     |
                                                     XConstants.XkbModifierMapMask |
                                                     XConstants.XkbVirtualModsMask,
                                                     XConstants.XkbUseCoreKbd);
                    }
                }
            }
            return awt_UseXKB;
        } finally {
            awtUnlock();
        }
    }
    static boolean canUseXKBCalls() {
        awtLock();
        try {
            return awt_UseXKB_Calls;
        } finally {
            awtUnlock();
        }
    }
    static int getXKBEffectiveGroup() {
        awtLock();
        try {
            return awt_XKBEffectiveGroup;
        } finally {
            awtUnlock();
        }
    }
    static int getXKBBaseEventCode() {
        awtLock();
        try {
            return awt_XKBBaseEventCode;
        } finally {
            awtUnlock();
        }
    }
    static long getXKBKbdDesc() {
        awtLock();
        try {
            return awt_XKBDescPtr;
        } finally {
            awtUnlock();
        }
    }
    void freeXKB() {
        awtLock();
        try {
            if (awt_UseXKB_Calls && awt_XKBDescPtr != 0) {
                XlibWrapper.XkbFreeKeyboard(awt_XKBDescPtr, 0xFF, true);
                awt_XKBDescPtr = 0;
            }
        } finally {
            awtUnlock();
        }
    }
    private void processXkbChanges(XEvent ev) {
        // mapping change --> refresh kbd map
        // state change --> get a new effective group; do I really need it
        //  or that should be left for XkbTranslateKeyCode?
        XkbEvent xke = new XkbEvent( ev.getPData() );
        int xkb_type = xke.get_any().get_xkb_type();
        switch( xkb_type ) {
            case XConstants.XkbNewKeyboardNotify :
                 if( awt_XKBDescPtr != 0 ) {
                     freeXKB();
                 }
                 awt_XKBDescPtr = XlibWrapper.XkbGetMap(getDisplay(),
                                              XConstants.XkbKeyTypesMask    |
                                              XConstants.XkbKeySymsMask     |
                                              XConstants.XkbModifierMapMask |
                                              XConstants.XkbVirtualModsMask,
                                              XConstants.XkbUseCoreKbd);
                 //System.out.println("XkbNewKeyboard:"+(xke.get_new_kbd()));
                 break;
            case XConstants.XkbMapNotify :
                 //TODO: provide a simple unit test.
                 XlibWrapper.XkbGetUpdatedMap(getDisplay(),
                                              XConstants.XkbKeyTypesMask    |
                                              XConstants.XkbKeySymsMask     |
                                              XConstants.XkbModifierMapMask |
                                              XConstants.XkbVirtualModsMask,
                                              awt_XKBDescPtr);
                 //System.out.println("XkbMap:"+(xke.get_map()));
                 break;
            case XConstants.XkbStateNotify :
                 // May use it later e.g. to obtain an effective group etc.
                 //System.out.println("XkbState:"+(xke.get_state()));
                 break;
            default:
                 //System.out.println("XkbEvent of xkb_type "+xkb_type);
                 break;
        }
    }

    private static long eventNumber;
    public static long getEventNumber() {
        awtLock();
        try {
            return eventNumber;
        } finally {
            awtUnlock();
        }
    }

    private static XEventDispatcher oops_waiter;
    private static boolean oops_updated;
    private static boolean oops_failed;
    private XAtom oops;
    private static final long WORKAROUND_SLEEP = 100;

    /**
     * @inheritDoc
     */
    protected boolean syncNativeQueue(final long timeout) {
        XBaseWindow win = XBaseWindow.getXAWTRootWindow();

        if (oops_waiter == null) {
            oops_waiter = new XEventDispatcher() {
                    public void dispatchEvent(XEvent e) {
                        if (e.get_type() == XConstants.SelectionNotify) {
                            XSelectionEvent pe = e.get_xselection();
                            if (pe.get_property() == oops.getAtom()) {
                                oops_updated = true;
                                awtLockNotifyAll();
                            } else if (pe.get_selection() == XAtom.get("WM_S0").getAtom() &&
                                       pe.get_target() == XAtom.get("VERSION").getAtom() &&
                                       pe.get_property() == 0 &&
                                       XlibWrapper.XGetSelectionOwner(getDisplay(), XAtom.get("WM_S0").getAtom()) == 0)
                            {
                                // WM forgot to acquire selection  or there is no WM
                                oops_failed = true;
                                awtLockNotifyAll();
                            }

                        }
                    }
                };
        }

        if (oops == null) {
            oops = XAtom.get("OOPS");
        }

        awtLock();
        try {
            addEventDispatcher(win.getWindow(), oops_waiter);

            oops_updated = false;
            oops_failed = false;
            // Wait for selection notify for oops on win
            long event_number = getEventNumber();
            XAtom atom = XAtom.get("WM_S0");
<<<<<<< HEAD
            if (eventLog.isLoggable(Level.FINER)) {
                eventLog.log(Level.FINER, "WM_S0 selection owner {0}",
                             new Object[] {String.valueOf(XlibWrapper.XGetSelectionOwner(getDisplay(), atom.getAtom()))});
            }
=======
            eventLog.finer("WM_S0 selection owner {0}", XlibWrapper.XGetSelectionOwner(getDisplay(), atom.getAtom()));
>>>>>>> a59664e4
            XlibWrapper.XConvertSelection(getDisplay(), atom.getAtom(),
                                          XAtom.get("VERSION").getAtom(), oops.getAtom(),
                                          win.getWindow(), XConstants.CurrentTime);
            XSync();


            eventLog.finer("Requested OOPS");

            long start = System.currentTimeMillis();
            while (!oops_updated && !oops_failed) {
                try {
                    awtLockWait(timeout);
                } catch (InterruptedException e) {
                    throw new RuntimeException(e);
                }
                // This "while" is a protection from spurious
                // wake-ups.  However, we shouldn't wait for too long
                if ((System.currentTimeMillis() - start > timeout) && timeout >= 0) {
                    throw new OperationTimedOut(Long.toString(System.currentTimeMillis() - start));
                }
            }
            if (oops_failed && getEventNumber() - event_number == 1) {
                // If selection update failed we can simply wait some time
                // hoping some events will arrive
                awtUnlock();
                eventLog.finest("Emergency sleep");
                try {
                    Thread.sleep(WORKAROUND_SLEEP);
                } catch (InterruptedException ie) {
                    throw new RuntimeException(ie);
                } finally {
                    awtLock();
                }
            }
            return getEventNumber() - event_number > 2;
        } finally {
            removeEventDispatcher(win.getWindow(), oops_waiter);
            eventLog.finer("Exiting syncNativeQueue");
            awtUnlock();
        }
    }
    public void grab(Window w) {
        if (w.getPeer() != null) {
            ((XWindowPeer)w.getPeer()).setGrab(true);
        }
    }

    public void ungrab(Window w) {
        if (w.getPeer() != null) {
           ((XWindowPeer)w.getPeer()).setGrab(false);
        }
    }
    /**
     * Returns if the java.awt.Desktop class is supported on the current
     * desktop.
     * <p>
     * The methods of java.awt.Desktop class are supported on the Gnome desktop.
     * Check if the running desktop is Gnome by checking the window manager.
     */
    public boolean isDesktopSupported(){
        return XDesktopPeer.isDesktopSupported();
    }

    public DesktopPeer createDesktopPeer(Desktop target){
        return new XDesktopPeer();
    }

    public boolean areExtraMouseButtonsEnabled() throws HeadlessException {
        return areExtraMouseButtonsEnabled;
    }

    @Override
    public boolean isWindowOpacitySupported() {
        XNETProtocol net_protocol = XWM.getWM().getNETProtocol();

        if (net_protocol == null) {
            return false;
        }

        return net_protocol.doOpacityProtocol();
    }

    @Override
    public boolean isWindowShapingSupported() {
        return XlibUtil.isShapingSupported();
    }

    @Override
    public boolean isWindowTranslucencySupported() {
        //NOTE: it may not be supported. The actual check is being performed
        //      at com.sun.awt.AWTUtilities(). In X11 we need to check
        //      whether there's any translucency-capable GC available.
        return true;
    }

    @Override
    public boolean isTranslucencyCapable(GraphicsConfiguration gc) {
        if (!(gc instanceof X11GraphicsConfig)) {
            return false;
        }
        return ((X11GraphicsConfig)gc).isTranslucencyCapable();
    }

    /**
     * Returns the value of "sun.awt.disablegrab" property. Default
     * value is {@code false}.
     */
    public static boolean getSunAwtDisableGrab() {
        return AccessController.doPrivileged(new GetBooleanAction("sun.awt.disablegrab"));
    }
}<|MERGE_RESOLUTION|>--- conflicted
+++ resolved
@@ -621,13 +621,8 @@
                     continue;
                 }
 
-<<<<<<< HEAD
-                if (eventLog.isLoggable(Level.FINER)) {
-                    eventLog.log(Level.FINER, "{0}", String.valueOf(ev));
-=======
                 if (eventLog.isLoggable(PlatformLogger.FINER)) {
                     eventLog.finer("{0}", ev);
->>>>>>> a59664e4
                 }
 
                 // Check if input method consumes the event
@@ -1837,21 +1832,11 @@
 
         awtLock();
         try {
-<<<<<<< HEAD
-            if (timeoutTaskLog.isLoggable(Level.FINER)) {
-                timeoutTaskLog.log(Level.FINER, "XToolkit.schedule(): current time={0}" +
-                                   ";  interval={1}" +
-                                   ";  task being added={2}" + ";  tasks before addition={3}",
-                                   new Object[] {Long.valueOf(System.currentTimeMillis()),
-                                                 Long.valueOf(interval), String.valueOf(task),
-                                                 String.valueOf(timeoutTasks)});
-=======
             if (timeoutTaskLog.isLoggable(PlatformLogger.FINER)) {
                 timeoutTaskLog.finer("XToolkit.schedule(): current time={0}" +
                                      ";  interval={1}" +
                                      ";  task being added={2}" + ";  tasks before addition={3}",
                                      Long.valueOf(System.currentTimeMillis()), Long.valueOf(interval), task, timeoutTasks);
->>>>>>> a59664e4
             }
 
             if (timeoutTasks == null) {
@@ -1894,16 +1879,9 @@
      * Called from run() under awtLock.
      */
     private static void callTimeoutTasks() {
-<<<<<<< HEAD
-        if (timeoutTaskLog.isLoggable(Level.FINER)) {
-            timeoutTaskLog.log(Level.FINER, "XToolkit.callTimeoutTasks(): current time={0}" +
-                               ";  tasks={1}",
-                               new Object[] {Long.valueOf(System.currentTimeMillis()), String.valueOf(timeoutTasks)});
-=======
         if (timeoutTaskLog.isLoggable(PlatformLogger.FINER)) {
             timeoutTaskLog.finer("XToolkit.callTimeoutTasks(): current time={0}" +
                                  ";  tasks={1}", Long.valueOf(System.currentTimeMillis()), timeoutTasks);
->>>>>>> a59664e4
         }
 
         if (timeoutTasks == null || timeoutTasks.isEmpty()) {
@@ -1919,16 +1897,9 @@
             for (Iterator iter = tasks.iterator(); iter.hasNext();) {
                 Runnable task = (Runnable)iter.next();
 
-<<<<<<< HEAD
-                if (timeoutTaskLog.isLoggable(Level.FINER)) {
-                    timeoutTaskLog.log(Level.FINER, "XToolkit.callTimeoutTasks(): current time={0}" +
-                                       ";  about to run task={1}",
-                                       new Object[] {Long.valueOf(currentTime), String.valueOf(task)});
-=======
                 if (timeoutTaskLog.isLoggable(PlatformLogger.FINER)) {
                     timeoutTaskLog.finer("XToolkit.callTimeoutTasks(): current time={0}" +
                                          ";  about to run task={1}", Long.valueOf(currentTime), task);
->>>>>>> a59664e4
                 }
 
                 try {
@@ -2385,14 +2356,7 @@
             // Wait for selection notify for oops on win
             long event_number = getEventNumber();
             XAtom atom = XAtom.get("WM_S0");
-<<<<<<< HEAD
-            if (eventLog.isLoggable(Level.FINER)) {
-                eventLog.log(Level.FINER, "WM_S0 selection owner {0}",
-                             new Object[] {String.valueOf(XlibWrapper.XGetSelectionOwner(getDisplay(), atom.getAtom()))});
-            }
-=======
             eventLog.finer("WM_S0 selection owner {0}", XlibWrapper.XGetSelectionOwner(getDisplay(), atom.getAtom()));
->>>>>>> a59664e4
             XlibWrapper.XConvertSelection(getDisplay(), atom.getAtom(),
                                           XAtom.get("VERSION").getAtom(), oops.getAtom(),
                                           win.getWindow(), XConstants.CurrentTime);
