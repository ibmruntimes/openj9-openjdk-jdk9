/*
 * Copyright (c) 1997, 2013, Oracle and/or its affiliates. All rights reserved.
 * DO NOT ALTER OR REMOVE COPYRIGHT NOTICES OR THIS FILE HEADER.
 *
 * This code is free software; you can redistribute it and/or modify it
 * under the terms of the GNU General Public License version 2 only, as
 * published by the Free Software Foundation.  Oracle designates this
 * particular file as subject to the "Classpath" exception as provided
 * by Oracle in the LICENSE file that accompanied this code.
 *
 * This code is distributed in the hope that it will be useful, but WITHOUT
 * ANY WARRANTY; without even the implied warranty of MERCHANTABILITY or
 * FITNESS FOR A PARTICULAR PURPOSE.  See the GNU General Public License
 * version 2 for more details (a copy is included in the LICENSE file that
 * accompanied this code).
 *
 * You should have received a copy of the GNU General Public License version
 * 2 along with this work; if not, write to the Free Software Foundation,
 * Inc., 51 Franklin St, Fifth Floor, Boston, MA 02110-1301 USA.
 *
 * Please contact Oracle, 500 Oracle Parkway, Redwood Shores, CA 94065 USA
 * or visit www.oracle.com if you need additional information or have any
 * questions.
 */

package java.util;

import java.util.function.Consumer;

/**
 * Doubly-linked list implementation of the {@code List} and {@code Deque}
 * interfaces.  Implements all optional list operations, and permits all
 * elements (including {@code null}).
 *
 * <p>All of the operations perform as could be expected for a doubly-linked
 * list.  Operations that index into the list will traverse the list from
 * the beginning or the end, whichever is closer to the specified index.
 *
 * <p><strong>Note that this implementation is not synchronized.</strong>
 * If multiple threads access a linked list concurrently, and at least
 * one of the threads modifies the list structurally, it <i>must</i> be
 * synchronized externally.  (A structural modification is any operation
 * that adds or deletes one or more elements; merely setting the value of
 * an element is not a structural modification.)  This is typically
 * accomplished by synchronizing on some object that naturally
 * encapsulates the list.
 *
 * If no such object exists, the list should be "wrapped" using the
 * {@link Collections#synchronizedList Collections.synchronizedList}
 * method.  This is best done at creation time, to prevent accidental
 * unsynchronized access to the list:<pre>
 *   List list = Collections.synchronizedList(new LinkedList(...));</pre>
 *
 * <p>The iterators returned by this class's {@code iterator} and
 * {@code listIterator} methods are <i>fail-fast</i>: if the list is
 * structurally modified at any time after the iterator is created, in
 * any way except through the Iterator's own {@code remove} or
 * {@code add} methods, the iterator will throw a {@link
 * ConcurrentModificationException}.  Thus, in the face of concurrent
 * modification, the iterator fails quickly and cleanly, rather than
 * risking arbitrary, non-deterministic behavior at an undetermined
 * time in the future.
 *
 * <p>Note that the fail-fast behavior of an iterator cannot be guaranteed
 * as it is, generally speaking, impossible to make any hard guarantees in the
 * presence of unsynchronized concurrent modification.  Fail-fast iterators
 * throw {@code ConcurrentModificationException} on a best-effort basis.
 * Therefore, it would be wrong to write a program that depended on this
 * exception for its correctness:   <i>the fail-fast behavior of iterators
 * should be used only to detect bugs.</i>
 *
 * <p>This class is a member of the
 * <a href="{@docRoot}/../technotes/guides/collections/index.html">
 * Java Collections Framework</a>.
 *
 * @author  Josh Bloch
 * @see     List
 * @see     ArrayList
 * @since 1.2
 * @param <E> the type of elements held in this collection
 */

public class LinkedList<E>
    extends AbstractSequentialList<E>
    implements List<E>, Deque<E>, Cloneable, java.io.Serializable
{
    transient int size = 0;

    /**
     * Pointer to first node.
     * Invariant: (first == null && last == null) ||
     *            (first.prev == null && first.item != null)
     */
    transient Node<E> first;

    /**
     * Pointer to last node.
     * Invariant: (first == null && last == null) ||
     *            (last.next == null && last.item != null)
     */
    transient Node<E> last;

    /**
     * Constructs an empty list.
     */
    public LinkedList() {
    }

    /**
     * Constructs a list containing the elements of the specified
     * collection, in the order they are returned by the collection's
     * iterator.
     *
     * @param  c the collection whose elements are to be placed into this list
     * @throws NullPointerException if the specified collection is null
     */
    public LinkedList(Collection<? extends E> c) {
        this();
        addAll(c);
    }

    /**
     * Links e as first element.
     */
    private void linkFirst(E e) {
        final Node<E> f = first;
        final Node<E> newNode = new Node<>(null, e, f);
        first = newNode;
        if (f == null)
            last = newNode;
        else
            f.prev = newNode;
        size++;
        modCount++;
    }

    /**
     * Links e as last element.
     */
    void linkLast(E e) {
        final Node<E> l = last;
        final Node<E> newNode = new Node<>(l, e, null);
        last = newNode;
        if (l == null)
            first = newNode;
        else
            l.next = newNode;
        size++;
        modCount++;
    }

    /**
     * Inserts element e before non-null Node succ.
     */
    void linkBefore(E e, Node<E> succ) {
        // assert succ != null;
        final Node<E> pred = succ.prev;
        final Node<E> newNode = new Node<>(pred, e, succ);
        succ.prev = newNode;
        if (pred == null)
            first = newNode;
        else
            pred.next = newNode;
        size++;
        modCount++;
    }

    /**
     * Unlinks non-null first node f.
     */
    private E unlinkFirst(Node<E> f) {
        // assert f == first && f != null;
        final E element = f.item;
        final Node<E> next = f.next;
        f.item = null;
        f.next = null; // help GC
        first = next;
        if (next == null)
            last = null;
        else
            next.prev = null;
        size--;
        modCount++;
        return element;
    }

    /**
     * Unlinks non-null last node l.
     */
    private E unlinkLast(Node<E> l) {
        // assert l == last && l != null;
        final E element = l.item;
        final Node<E> prev = l.prev;
        l.item = null;
        l.prev = null; // help GC
        last = prev;
        if (prev == null)
            first = null;
        else
            prev.next = null;
        size--;
        modCount++;
        return element;
    }

    /**
     * Unlinks non-null node x.
     */
    E unlink(Node<E> x) {
        // assert x != null;
        final E element = x.item;
        final Node<E> next = x.next;
        final Node<E> prev = x.prev;

        if (prev == null) {
            first = next;
        } else {
            prev.next = next;
            x.prev = null;
        }

        if (next == null) {
            last = prev;
        } else {
            next.prev = prev;
            x.next = null;
        }

        x.item = null;
        size--;
        modCount++;
        return element;
    }

    /**
     * Returns the first element in this list.
     *
     * @return the first element in this list
     * @throws NoSuchElementException if this list is empty
     */
    public E getFirst() {
        final Node<E> f = first;
        if (f == null)
            throw new NoSuchElementException();
        return f.item;
    }

    /**
     * Returns the last element in this list.
     *
     * @return the last element in this list
     * @throws NoSuchElementException if this list is empty
     */
    public E getLast() {
        final Node<E> l = last;
        if (l == null)
            throw new NoSuchElementException();
        return l.item;
    }

    /**
     * Removes and returns the first element from this list.
     *
     * @return the first element from this list
     * @throws NoSuchElementException if this list is empty
     */
    public E removeFirst() {
        final Node<E> f = first;
        if (f == null)
            throw new NoSuchElementException();
        return unlinkFirst(f);
    }

    /**
     * Removes and returns the last element from this list.
     *
     * @return the last element from this list
     * @throws NoSuchElementException if this list is empty
     */
    public E removeLast() {
        final Node<E> l = last;
        if (l == null)
            throw new NoSuchElementException();
        return unlinkLast(l);
    }

    /**
     * Inserts the specified element at the beginning of this list.
     *
     * @param e the element to add
     */
    public void addFirst(E e) {
        linkFirst(e);
    }

    /**
     * Appends the specified element to the end of this list.
     *
     * <p>This method is equivalent to {@link #add}.
     *
     * @param e the element to add
     */
    public void addLast(E e) {
        linkLast(e);
    }

    /**
     * Returns {@code true} if this list contains the specified element.
     * More formally, returns {@code true} if and only if this list contains
     * at least one element {@code e} such that
     * <tt>(o==null&nbsp;?&nbsp;e==null&nbsp;:&nbsp;o.equals(e))</tt>.
     *
     * @param o element whose presence in this list is to be tested
     * @return {@code true} if this list contains the specified element
     */
    public boolean contains(Object o) {
        return indexOf(o) != -1;
    }

    /**
     * Returns the number of elements in this list.
     *
     * @return the number of elements in this list
     */
    public int size() {
        return size;
    }

    /**
     * Appends the specified element to the end of this list.
     *
     * <p>This method is equivalent to {@link #addLast}.
     *
     * @param e element to be appended to this list
     * @return {@code true} (as specified by {@link Collection#add})
     */
    public boolean add(E e) {
        linkLast(e);
        return true;
    }

    /**
     * Removes the first occurrence of the specified element from this list,
     * if it is present.  If this list does not contain the element, it is
     * unchanged.  More formally, removes the element with the lowest index
     * {@code i} such that
     * <tt>(o==null&nbsp;?&nbsp;get(i)==null&nbsp;:&nbsp;o.equals(get(i)))</tt>
     * (if such an element exists).  Returns {@code true} if this list
     * contained the specified element (or equivalently, if this list
     * changed as a result of the call).
     *
     * @param o element to be removed from this list, if present
     * @return {@code true} if this list contained the specified element
     */
    public boolean remove(Object o) {
        if (o == null) {
            for (Node<E> x = first; x != null; x = x.next) {
                if (x.item == null) {
                    unlink(x);
                    return true;
                }
            }
        } else {
            for (Node<E> x = first; x != null; x = x.next) {
                if (o.equals(x.item)) {
                    unlink(x);
                    return true;
                }
            }
        }
        return false;
    }

    /**
     * Appends all of the elements in the specified collection to the end of
     * this list, in the order that they are returned by the specified
     * collection's iterator.  The behavior of this operation is undefined if
     * the specified collection is modified while the operation is in
     * progress.  (Note that this will occur if the specified collection is
     * this list, and it's nonempty.)
     *
     * @param c collection containing elements to be added to this list
     * @return {@code true} if this list changed as a result of the call
     * @throws NullPointerException if the specified collection is null
     */
    public boolean addAll(Collection<? extends E> c) {
        return addAll(size, c);
    }

    /**
     * Inserts all of the elements in the specified collection into this
     * list, starting at the specified position.  Shifts the element
     * currently at that position (if any) and any subsequent elements to
     * the right (increases their indices).  The new elements will appear
     * in the list in the order that they are returned by the
     * specified collection's iterator.
     *
     * @param index index at which to insert the first element
     *              from the specified collection
     * @param c collection containing elements to be added to this list
     * @return {@code true} if this list changed as a result of the call
     * @throws IndexOutOfBoundsException {@inheritDoc}
     * @throws NullPointerException if the specified collection is null
     */
    public boolean addAll(int index, Collection<? extends E> c) {
        checkPositionIndex(index);

        Object[] a = c.toArray();
        int numNew = a.length;
        if (numNew == 0)
            return false;

        Node<E> pred, succ;
        if (index == size) {
            succ = null;
            pred = last;
        } else {
            succ = node(index);
            pred = succ.prev;
        }

        for (Object o : a) {
            @SuppressWarnings("unchecked") E e = (E) o;
            Node<E> newNode = new Node<>(pred, e, null);
            if (pred == null)
                first = newNode;
            else
                pred.next = newNode;
            pred = newNode;
        }

        if (succ == null) {
            last = pred;
        } else {
            pred.next = succ;
            succ.prev = pred;
        }

        size += numNew;
        modCount++;
        return true;
    }

    /**
     * Removes all of the elements from this list.
     * The list will be empty after this call returns.
     */
    public void clear() {
        // Clearing all of the links between nodes is "unnecessary", but:
        // - helps a generational GC if the discarded nodes inhabit
        //   more than one generation
        // - is sure to free memory even if there is a reachable Iterator
        for (Node<E> x = first; x != null; ) {
            Node<E> next = x.next;
            x.item = null;
            x.next = null;
            x.prev = null;
            x = next;
        }
        first = last = null;
        size = 0;
        modCount++;
    }


    // Positional Access Operations

    /**
     * Returns the element at the specified position in this list.
     *
     * @param index index of the element to return
     * @return the element at the specified position in this list
     * @throws IndexOutOfBoundsException {@inheritDoc}
     */
    public E get(int index) {
        checkElementIndex(index);
        return node(index).item;
    }

    /**
     * Replaces the element at the specified position in this list with the
     * specified element.
     *
     * @param index index of the element to replace
     * @param element element to be stored at the specified position
     * @return the element previously at the specified position
     * @throws IndexOutOfBoundsException {@inheritDoc}
     */
    public E set(int index, E element) {
        checkElementIndex(index);
        Node<E> x = node(index);
        E oldVal = x.item;
        x.item = element;
        return oldVal;
    }

    /**
     * Inserts the specified element at the specified position in this list.
     * Shifts the element currently at that position (if any) and any
     * subsequent elements to the right (adds one to their indices).
     *
     * @param index index at which the specified element is to be inserted
     * @param element element to be inserted
     * @throws IndexOutOfBoundsException {@inheritDoc}
     */
    public void add(int index, E element) {
        checkPositionIndex(index);

        if (index == size)
            linkLast(element);
        else
            linkBefore(element, node(index));
    }

    /**
     * Removes the element at the specified position in this list.  Shifts any
     * subsequent elements to the left (subtracts one from their indices).
     * Returns the element that was removed from the list.
     *
     * @param index the index of the element to be removed
     * @return the element previously at the specified position
     * @throws IndexOutOfBoundsException {@inheritDoc}
     */
    public E remove(int index) {
        checkElementIndex(index);
        return unlink(node(index));
    }

    /**
     * Tells if the argument is the index of an existing element.
     */
    private boolean isElementIndex(int index) {
        return index >= 0 && index < size;
    }

    /**
     * Tells if the argument is the index of a valid position for an
     * iterator or an add operation.
     */
    private boolean isPositionIndex(int index) {
        return index >= 0 && index <= size;
    }

    /**
     * Constructs an IndexOutOfBoundsException detail message.
     * Of the many possible refactorings of the error handling code,
     * this "outlining" performs best with both server and client VMs.
     */
    private String outOfBoundsMsg(int index) {
        return "Index: "+index+", Size: "+size;
    }

    private void checkElementIndex(int index) {
        if (!isElementIndex(index))
            throw new IndexOutOfBoundsException(outOfBoundsMsg(index));
    }

    private void checkPositionIndex(int index) {
        if (!isPositionIndex(index))
            throw new IndexOutOfBoundsException(outOfBoundsMsg(index));
    }

    /**
     * Returns the (non-null) Node at the specified element index.
     */
    Node<E> node(int index) {
        // assert isElementIndex(index);

        if (index < (size >> 1)) {
            Node<E> x = first;
            for (int i = 0; i < index; i++)
                x = x.next;
            return x;
        } else {
            Node<E> x = last;
            for (int i = size - 1; i > index; i--)
                x = x.prev;
            return x;
        }
    }

    // Search Operations

    /**
     * Returns the index of the first occurrence of the specified element
     * in this list, or -1 if this list does not contain the element.
     * More formally, returns the lowest index {@code i} such that
     * <tt>(o==null&nbsp;?&nbsp;get(i)==null&nbsp;:&nbsp;o.equals(get(i)))</tt>,
     * or -1 if there is no such index.
     *
     * @param o element to search for
     * @return the index of the first occurrence of the specified element in
     *         this list, or -1 if this list does not contain the element
     */
    public int indexOf(Object o) {
        int index = 0;
        if (o == null) {
            for (Node<E> x = first; x != null; x = x.next) {
                if (x.item == null)
                    return index;
                index++;
            }
        } else {
            for (Node<E> x = first; x != null; x = x.next) {
                if (o.equals(x.item))
                    return index;
                index++;
            }
        }
        return -1;
    }

    /**
     * Returns the index of the last occurrence of the specified element
     * in this list, or -1 if this list does not contain the element.
     * More formally, returns the highest index {@code i} such that
     * <tt>(o==null&nbsp;?&nbsp;get(i)==null&nbsp;:&nbsp;o.equals(get(i)))</tt>,
     * or -1 if there is no such index.
     *
     * @param o element to search for
     * @return the index of the last occurrence of the specified element in
     *         this list, or -1 if this list does not contain the element
     */
    public int lastIndexOf(Object o) {
        int index = size;
        if (o == null) {
            for (Node<E> x = last; x != null; x = x.prev) {
                index--;
                if (x.item == null)
                    return index;
            }
        } else {
            for (Node<E> x = last; x != null; x = x.prev) {
                index--;
                if (o.equals(x.item))
                    return index;
            }
        }
        return -1;
    }

    // Queue operations.

    /**
     * Retrieves, but does not remove, the head (first element) of this list.
     *
     * @return the head of this list, or {@code null} if this list is empty
     * @since 1.5
     */
    public E peek() {
        final Node<E> f = first;
        return (f == null) ? null : f.item;
    }

    /**
     * Retrieves, but does not remove, the head (first element) of this list.
     *
     * @return the head of this list
     * @throws NoSuchElementException if this list is empty
     * @since 1.5
     */
    public E element() {
        return getFirst();
    }

    /**
     * Retrieves and removes the head (first element) of this list.
     *
     * @return the head of this list, or {@code null} if this list is empty
     * @since 1.5
     */
    public E poll() {
        final Node<E> f = first;
        return (f == null) ? null : unlinkFirst(f);
    }

    /**
     * Retrieves and removes the head (first element) of this list.
     *
     * @return the head of this list
     * @throws NoSuchElementException if this list is empty
     * @since 1.5
     */
    public E remove() {
        return removeFirst();
    }

    /**
     * Adds the specified element as the tail (last element) of this list.
     *
     * @param e the element to add
     * @return {@code true} (as specified by {@link Queue#offer})
     * @since 1.5
     */
    public boolean offer(E e) {
        return add(e);
    }

    // Deque operations
    /**
     * Inserts the specified element at the front of this list.
     *
     * @param e the element to insert
     * @return {@code true} (as specified by {@link Deque#offerFirst})
     * @since 1.6
     */
    public boolean offerFirst(E e) {
        addFirst(e);
        return true;
    }

    /**
     * Inserts the specified element at the end of this list.
     *
     * @param e the element to insert
     * @return {@code true} (as specified by {@link Deque#offerLast})
     * @since 1.6
     */
    public boolean offerLast(E e) {
        addLast(e);
        return true;
    }

    /**
     * Retrieves, but does not remove, the first element of this list,
     * or returns {@code null} if this list is empty.
     *
     * @return the first element of this list, or {@code null}
     *         if this list is empty
     * @since 1.6
     */
    public E peekFirst() {
        final Node<E> f = first;
        return (f == null) ? null : f.item;
     }

    /**
     * Retrieves, but does not remove, the last element of this list,
     * or returns {@code null} if this list is empty.
     *
     * @return the last element of this list, or {@code null}
     *         if this list is empty
     * @since 1.6
     */
    public E peekLast() {
        final Node<E> l = last;
        return (l == null) ? null : l.item;
    }

    /**
     * Retrieves and removes the first element of this list,
     * or returns {@code null} if this list is empty.
     *
     * @return the first element of this list, or {@code null} if
     *     this list is empty
     * @since 1.6
     */
    public E pollFirst() {
        final Node<E> f = first;
        return (f == null) ? null : unlinkFirst(f);
    }

    /**
     * Retrieves and removes the last element of this list,
     * or returns {@code null} if this list is empty.
     *
     * @return the last element of this list, or {@code null} if
     *     this list is empty
     * @since 1.6
     */
    public E pollLast() {
        final Node<E> l = last;
        return (l == null) ? null : unlinkLast(l);
    }

    /**
     * Pushes an element onto the stack represented by this list.  In other
     * words, inserts the element at the front of this list.
     *
     * <p>This method is equivalent to {@link #addFirst}.
     *
     * @param e the element to push
     * @since 1.6
     */
    public void push(E e) {
        addFirst(e);
    }

    /**
     * Pops an element from the stack represented by this list.  In other
     * words, removes and returns the first element of this list.
     *
     * <p>This method is equivalent to {@link #removeFirst()}.
     *
     * @return the element at the front of this list (which is the top
     *         of the stack represented by this list)
     * @throws NoSuchElementException if this list is empty
     * @since 1.6
     */
    public E pop() {
        return removeFirst();
    }

    /**
     * Removes the first occurrence of the specified element in this
     * list (when traversing the list from head to tail).  If the list
     * does not contain the element, it is unchanged.
     *
     * @param o element to be removed from this list, if present
     * @return {@code true} if the list contained the specified element
     * @since 1.6
     */
    public boolean removeFirstOccurrence(Object o) {
        return remove(o);
    }

    /**
     * Removes the last occurrence of the specified element in this
     * list (when traversing the list from head to tail).  If the list
     * does not contain the element, it is unchanged.
     *
     * @param o element to be removed from this list, if present
     * @return {@code true} if the list contained the specified element
     * @since 1.6
     */
    public boolean removeLastOccurrence(Object o) {
        if (o == null) {
            for (Node<E> x = last; x != null; x = x.prev) {
                if (x.item == null) {
                    unlink(x);
                    return true;
                }
            }
        } else {
            for (Node<E> x = last; x != null; x = x.prev) {
                if (o.equals(x.item)) {
                    unlink(x);
                    return true;
                }
            }
        }
        return false;
    }

    /**
     * Returns a list-iterator of the elements in this list (in proper
     * sequence), starting at the specified position in the list.
     * Obeys the general contract of {@code List.listIterator(int)}.<p>
     *
     * The list-iterator is <i>fail-fast</i>: if the list is structurally
     * modified at any time after the Iterator is created, in any way except
     * through the list-iterator's own {@code remove} or {@code add}
     * methods, the list-iterator will throw a
     * {@code ConcurrentModificationException}.  Thus, in the face of
     * concurrent modification, the iterator fails quickly and cleanly, rather
     * than risking arbitrary, non-deterministic behavior at an undetermined
     * time in the future.
     *
     * @param index index of the first element to be returned from the
     *              list-iterator (by a call to {@code next})
     * @return a ListIterator of the elements in this list (in proper
     *         sequence), starting at the specified position in the list
     * @throws IndexOutOfBoundsException {@inheritDoc}
     * @see List#listIterator(int)
     */
    public ListIterator<E> listIterator(int index) {
        checkPositionIndex(index);
        return new ListItr(index);
    }

    private class ListItr implements ListIterator<E> {
        private Node<E> lastReturned = null;
        private Node<E> next;
        private int nextIndex;
        private int expectedModCount = modCount;

        ListItr(int index) {
            // assert isPositionIndex(index);
            next = (index == size) ? null : node(index);
            nextIndex = index;
        }

        public boolean hasNext() {
            return nextIndex < size;
        }

        public E next() {
            checkForComodification();
            if (!hasNext())
                throw new NoSuchElementException();

            lastReturned = next;
            next = next.next;
            nextIndex++;
            return lastReturned.item;
        }

        public boolean hasPrevious() {
            return nextIndex > 0;
        }

        public E previous() {
            checkForComodification();
            if (!hasPrevious())
                throw new NoSuchElementException();

            lastReturned = next = (next == null) ? last : next.prev;
            nextIndex--;
            return lastReturned.item;
        }

        public int nextIndex() {
            return nextIndex;
        }

        public int previousIndex() {
            return nextIndex - 1;
        }

        public void remove() {
            checkForComodification();
            if (lastReturned == null)
                throw new IllegalStateException();

            Node<E> lastNext = lastReturned.next;
            unlink(lastReturned);
            if (next == lastReturned)
                next = lastNext;
            else
                nextIndex--;
            lastReturned = null;
            expectedModCount++;
        }

        public void set(E e) {
            if (lastReturned == null)
                throw new IllegalStateException();
            checkForComodification();
            lastReturned.item = e;
        }

        public void add(E e) {
            checkForComodification();
            lastReturned = null;
            if (next == null)
                linkLast(e);
            else
                linkBefore(e, next);
            nextIndex++;
            expectedModCount++;
        }

        public void forEachRemaining(Consumer<? super E> action) {
            Objects.requireNonNull(action);
            while (modCount == expectedModCount && nextIndex < size) {
                action.accept(next.item);
                next = next.next;
                nextIndex++;
            }
<<<<<<< HEAD
=======
            lastReturned = next;
>>>>>>> 875783d6
            checkForComodification();
        }

        final void checkForComodification() {
            if (modCount != expectedModCount)
                throw new ConcurrentModificationException();
        }
    }

    private static class Node<E> {
        E item;
        Node<E> next;
        Node<E> prev;

        Node(Node<E> prev, E element, Node<E> next) {
            this.item = element;
            this.next = next;
            this.prev = prev;
        }
    }

    /**
     * @since 1.6
     */
    public Iterator<E> descendingIterator() {
        return new DescendingIterator();
    }

    /**
     * Adapter to provide descending iterators via ListItr.previous
     */
    private class DescendingIterator implements Iterator<E> {
        private final ListItr itr = new ListItr(size());
        public boolean hasNext() {
            return itr.hasPrevious();
        }
        public E next() {
            return itr.previous();
        }
        public void remove() {
            itr.remove();
        }
    }

    @SuppressWarnings("unchecked")
    private LinkedList<E> superClone() {
        try {
            return (LinkedList<E>) super.clone();
        } catch (CloneNotSupportedException e) {
            throw new InternalError(e);
        }
    }

    /**
     * Returns a shallow copy of this {@code LinkedList}. (The elements
     * themselves are not cloned.)
     *
     * @return a shallow copy of this {@code LinkedList} instance
     */
    public Object clone() {
        LinkedList<E> clone = superClone();

        // Put clone into "virgin" state
        clone.first = clone.last = null;
        clone.size = 0;
        clone.modCount = 0;

        // Initialize clone with our elements
        for (Node<E> x = first; x != null; x = x.next)
            clone.add(x.item);

        return clone;
    }

    /**
     * Returns an array containing all of the elements in this list
     * in proper sequence (from first to last element).
     *
     * <p>The returned array will be "safe" in that no references to it are
     * maintained by this list.  (In other words, this method must allocate
     * a new array).  The caller is thus free to modify the returned array.
     *
     * <p>This method acts as bridge between array-based and collection-based
     * APIs.
     *
     * @return an array containing all of the elements in this list
     *         in proper sequence
     */
    public Object[] toArray() {
        Object[] result = new Object[size];
        int i = 0;
        for (Node<E> x = first; x != null; x = x.next)
            result[i++] = x.item;
        return result;
    }

    /**
     * Returns an array containing all of the elements in this list in
     * proper sequence (from first to last element); the runtime type of
     * the returned array is that of the specified array.  If the list fits
     * in the specified array, it is returned therein.  Otherwise, a new
     * array is allocated with the runtime type of the specified array and
     * the size of this list.
     *
     * <p>If the list fits in the specified array with room to spare (i.e.,
     * the array has more elements than the list), the element in the array
     * immediately following the end of the list is set to {@code null}.
     * (This is useful in determining the length of the list <i>only</i> if
     * the caller knows that the list does not contain any null elements.)
     *
     * <p>Like the {@link #toArray()} method, this method acts as bridge between
     * array-based and collection-based APIs.  Further, this method allows
     * precise control over the runtime type of the output array, and may,
     * under certain circumstances, be used to save allocation costs.
     *
     * <p>Suppose {@code x} is a list known to contain only strings.
     * The following code can be used to dump the list into a newly
     * allocated array of {@code String}:
     *
     * <pre>
     *     String[] y = x.toArray(new String[0]);</pre>
     *
     * Note that {@code toArray(new Object[0])} is identical in function to
     * {@code toArray()}.
     *
     * @param a the array into which the elements of the list are to
     *          be stored, if it is big enough; otherwise, a new array of the
     *          same runtime type is allocated for this purpose.
     * @return an array containing the elements of the list
     * @throws ArrayStoreException if the runtime type of the specified array
     *         is not a supertype of the runtime type of every element in
     *         this list
     * @throws NullPointerException if the specified array is null
     */
    @SuppressWarnings("unchecked")
    public <T> T[] toArray(T[] a) {
        if (a.length < size)
            a = (T[])java.lang.reflect.Array.newInstance(
                                a.getClass().getComponentType(), size);
        int i = 0;
        Object[] result = a;
        for (Node<E> x = first; x != null; x = x.next)
            result[i++] = x.item;

        if (a.length > size)
            a[size] = null;

        return a;
    }

    private static final long serialVersionUID = 876323262645176354L;

    /**
     * Saves the state of this {@code LinkedList} instance to a stream
     * (that is, serializes it).
     *
     * @serialData The size of the list (the number of elements it
     *             contains) is emitted (int), followed by all of its
     *             elements (each an Object) in the proper order.
     */
    private void writeObject(java.io.ObjectOutputStream s)
        throws java.io.IOException {
        // Write out any hidden serialization magic
        s.defaultWriteObject();

        // Write out size
        s.writeInt(size);

        // Write out all elements in the proper order.
        for (Node<E> x = first; x != null; x = x.next)
            s.writeObject(x.item);
    }

    /**
     * Reconstitutes this {@code LinkedList} instance from a stream
     * (that is, deserializes it).
     */
    @SuppressWarnings("unchecked")
    private void readObject(java.io.ObjectInputStream s)
        throws java.io.IOException, ClassNotFoundException {
        // Read in any hidden serialization magic
        s.defaultReadObject();

        // Read in size
        int size = s.readInt();

        // Read in all elements in the proper order.
        for (int i = 0; i < size; i++)
            linkLast((E)s.readObject());
    }

    public Spliterator<E> spliterator() {
        return new LLSpliterator<E>(this, -1, 0);
    }

    /** A customized variant of Spliterators.IteratorSpliterator */
    static final class LLSpliterator<E> implements Spliterator<E> {
        static final int BATCH_UNIT = 1 << 10;  // batch array size increment
        static final int MAX_BATCH = 1 << 25;  // max batch array size;
        final LinkedList<E> list; // null OK unless traversed
        Node<E> current;      // current node; null until initialized
        int est;              // size estimate; -1 until first needed
        int expectedModCount; // initialized when est set
        int batch;            // batch size for splits

        LLSpliterator(LinkedList<E> list, int est, int expectedModCount) {
            this.list = list;
            this.est = est;
            this.expectedModCount = expectedModCount;
        }

        final int getEst() {
            int s; // force initialization
            final LinkedList<E> lst;
            if ((s = est) < 0) {
                if ((lst = list) == null)
                    s = est = 0;
                else {
                    expectedModCount = lst.modCount;
                    current = lst.first;
                    s = est = lst.size;
                }
            }
            return s;
        }

        public long estimateSize() { return (long) getEst(); }

        public Spliterator<E> trySplit() {
            Node<E> p;
            int s = getEst();
            if (s > 1 && (p = current) != null) {
                int n = batch + BATCH_UNIT;
                if (n > s)
                    n = s;
                if (n > MAX_BATCH)
                    n = MAX_BATCH;
                Object[] a;
                try {
                    a = new Object[n];
                } catch (OutOfMemoryError oome) {
                    return null;
                }
                int j = 0;
                do { a[j++] = p.item; } while ((p = p.next) != null && j < n);
                current = p;
                batch = j;
                est = s - j;
                return Spliterators.spliterator(a, 0, j, Spliterator.ORDERED);
            }
            return null;
        }

        public void forEachRemaining(Consumer<? super E> action) {
            Node<E> p; int n;
            if (action == null) throw new NullPointerException();
            if ((n = getEst()) > 0 && (p = current) != null) {
                current = null;
                est = 0;
                do {
                    E e = p.item;
                    p = p.next;
                    action.accept(e);
                } while (p != null && --n > 0);
            }
            if (list.modCount != expectedModCount)
                throw new ConcurrentModificationException();
        }

        public boolean tryAdvance(Consumer<? super E> action) {
            Node<E> p;
            if (action == null) throw new NullPointerException();
            if (getEst() > 0 && (p = current) != null) {
                --est;
                E e = p.item;
                current = p.next;
                action.accept(e);
                if (list.modCount != expectedModCount)
                    throw new ConcurrentModificationException();
                return true;
            }
            return false;
        }

        public int characteristics() {
            return Spliterator.ORDERED | Spliterator.SIZED | Spliterator.SUBSIZED;
        }
    }

}<|MERGE_RESOLUTION|>--- conflicted
+++ resolved
@@ -957,10 +957,7 @@
                 next = next.next;
                 nextIndex++;
             }
-<<<<<<< HEAD
-=======
             lastReturned = next;
->>>>>>> 875783d6
             checkForComodification();
         }
 
