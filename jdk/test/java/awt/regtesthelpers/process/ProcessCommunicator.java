/*
 * Copyright 2007 Sun Microsystems, Inc.  All Rights Reserved.
 * DO NOT ALTER OR REMOVE COPYRIGHT NOTICES OR THIS FILE HEADER.
 *
 * This code is free software; you can redistribute it and/or modify it
 * under the terms of the GNU General Public License version 2 only, as
 * published by the Free Software Foundation.
 *
 * This code is distributed in the hope that it will be useful, but WITHOUT
 * ANY WARRANTY; without even the implied warranty of MERCHANTABILITY or
 * FITNESS FOR A PARTICULAR PURPOSE.  See the GNU General Public License
 * version 2 for more details (a copy is included in the LICENSE file that
 * accompanied this code).
 *
 * You should have received a copy of the GNU General Public License version
 * 2 along with this work; if not, write to the Free Software Foundation,
 * Inc., 51 Franklin St, Fifth Floor, Boston, MA 02110-1301 USA.
 *
 * Please contact Sun Microsystems, Inc., 4150 Network Circle, Santa Clara,
 * CA 95054 USA or visit www.sun.com if you need additional information or
 * have any questions.
 */

package test.java.awt.regtesthelpers.process;

import java.io.*;

/** This class is created to solve interprocess communication problems.
 *  When you need to write a regression test which should verify inter jvm
 *  behavior such as DnD data transfer, Clipboard data transfer, focus
 *  transfer etc., you could use the next scenario:
 *
 *  1. Write an implementation for the parent JVM, using applet test.
 *  2. Write an implimentation for the child JVM or native application, using
 *     main() function.
 *  3. Execute child process using  ProcessCommunicator.executeChildProcess()
 *     method.
 *  4. You can decide whetherthe test is passed on the basis of
 *     ProcessResults class data.
 *
 *  Note: The class is not thread safe. You should access its methods only from the same
 *        thread.
 */

public class ProcessCommunicator {

    private static final String javaHome = System.getProperty("java.home", "");
    private static final String javaPath = javaHome + File.separator + "bin" +
            File.separator + "java ";
    private static String command = "";

    private ProcessCommunicator() {}

    /** The same as {#link #executeChildProcess(Class,String)} except
     *  the {@code classPathArgument} parameter. The class path
     *  parameter is for the debug purposes
     *
     *  @param classToExecute is passed to the child JVM
     *  @param classPathArguments class path for the child JVM
     *  @param args arguments that will be passed to the executed class
     *  @return results of the executed {@code Process}
     */
    public static ProcessResults executeChildProcess(final Class classToExecute,
                           final String classPathArguments, final String [] args)
    {
        try {
            String command = buildCommand(classToExecute, classPathArguments, args);
            Process process = Runtime.getRuntime().exec(command);
            return doWaitFor(process);
        } catch (IOException e) {
            throw new RuntimeException(e);
        }
    }

    /** Executes child {code Process}
     *
     * @param classToExecute class to be executed as a child java process
     * @param args args to be passed in to the child process
     * @return results of the executed {@code Process}
     */
    public static ProcessResults executeChildProcess(final Class classToExecute,
                           final String [] args)
    {
        return executeChildProcess(classToExecute, " ", args);
    }

    /**
     * Waits for a process and return its results.
     * This is a workaround for <code>Process.waitFor()</code> never returning.
     *
     * @return results of the executed {@code Process}
     */
    private static ProcessResults doWaitFor(final Process p) {
        ProcessResults pres = new ProcessResults();

        final InputStream in;
        final InputStream err;

        try {
            in = p.getInputStream();
            err = p.getErrorStream();

            boolean finished = false;

            while (!finished) {
                try {
                    while (in.available() > 0) {
                        pres.appendToStdOut((char)in.read());
                    }
                    while (err.available() > 0) {
                        pres.appendToStdErr((char)err.read());
                    }
                    // Ask the process for its exitValue. If the process
                    // is not finished, an IllegalThreadStateException
                    // is thrown. If it is finished, we fall through and
                    // the variable finished is set to true.
                    pres.setExitValue(p.exitValue());
                    finished  = true;
                }
                catch (IllegalThreadStateException e) {
                    // Process is not finished yet;
                    // Sleep a little to save on CPU cycles
                    Thread.currentThread().sleep(500);
                }
            }
            if (in != null) in.close();
            if (err != null) err.close();
        }
        catch (Throwable e) {
            System.err.println("doWaitFor(): unexpected exception");
            e.printStackTrace();
        }
        return pres;
    }

    /** Builds command on the basis of the passed class name,
     *  class path and arguments.
     *
     * @param classToExecute with class will be executed in the new JVM
     * @param classPathArguments java class path (only for test purposes)
     * @param args arguments for the new application. This could be used
     *             to pass some information from the parnent to child JVM.
     * @return command to execute the {@code Process}
     */
    private static String buildCommand(final Class classToExecute,
                         final String classPathArguments, final String [] args)
    {
        StringBuilder commandBuilder = new StringBuilder();
        commandBuilder.append(javaPath).append(" ");
        commandBuilder.append("-cp ").append(System.getProperty("test.classes", ".")).append(File.pathSeparatorChar);

        if (classPathArguments.trim().length() > 0) {
            commandBuilder.append(classPathArguments).append(" ");
        }

        commandBuilder.append(" ");
        commandBuilder.append(classToExecute.getName());
<<<<<<< HEAD

=======
>>>>>>> fe0ed2db
        for (String argument:args) {
            commandBuilder.append(" ").append(argument);
        }
        command = commandBuilder.toString();
        return command;
    }

    /** Could be used for the debug purposes.
     *
      * @return command that was build to execute the child process
     */
    public static String getExecutionCommand () {
        return command;
    }
}<|MERGE_RESOLUTION|>--- conflicted
+++ resolved
@@ -155,10 +155,6 @@
 
         commandBuilder.append(" ");
         commandBuilder.append(classToExecute.getName());
-<<<<<<< HEAD
-
-=======
->>>>>>> fe0ed2db
         for (String argument:args) {
             commandBuilder.append(" ").append(argument);
         }
